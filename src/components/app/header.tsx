import "./header.scss";
import React from "react";
import { makeObservable } from "mobx";
import { observer } from "mobx-react";
import { cssNames } from "../../utils/cssNames";
import { getTranslator } from "../../providers";
import { getManifest, translateActivePage } from "../../extension";
import { activeTabStorage, settingsStore } from '../settings/settings.storage'
import { Tabs } from "../tabs";
import { Icon } from "../icon";
import { getUrlParams, navigate, PageId } from "../../navigation";
import { pageManager } from "./page-manager";
import { getMessage } from "../../i18n";
import { SelectLocaleIcon } from "../select-locale";
import { dialogsState } from "./dialogs-state";

@observer
export class Header extends React.Component {
  constructor(props: object) {
    super(props);
    makeObservable(this);
  }

  detachWindow = () => {
    chrome.windows.create({
      url: location.href,
      focused: true,
      width: 650,
      height: 700,
      left: 25,
      top: 25,
      type: "popup"
    });
  }

  private translateActivePage = async () => {
    await translateActivePage();
    window.close();
  }

  private onTabsChange = async (page: PageId) => {
    await navigate({ page });
    window.scrollTo(0, 0);
  }

  render() {
    const { name, version } = getManifest();
    const { page: pageId } = getUrlParams();
    const activeTab = activeTabStorage.get();
    const { useDarkTheme, fullPageTranslation } = settingsStore.data;
    const { provider, langTo, alwaysTranslatePages } = fullPageTranslation;
    const isAutoTranslatingPage = alwaysTranslatePages.includes(new URL(activeTab.url || location.href).origin);

    const translatePageActionTooltip = isAutoTranslatingPage
      ? getMessage("context_menu_translate_full_page_context_menu_stop", {
        site: `"${activeTab.title}" - ${activeTab.url}`,
      })
      : getMessage("context_menu_translate_full_page", {
        lang: getTranslator(provider).langTo[langTo] ?? langTo,
        pageTitle: activeTab.title,
      });

    return (
      <div className="Header">
        <header className="flex gaps align-center">
          <div className="app-title box grow">
            {name} <sup className="app-version">{version}</sup>
          </div>
          <Icon
            small
            material="g_translate"
            active={isAutoTranslatingPage}
            tooltip={translatePageActionTooltip}
            onClick={this.translateActivePage}
          />
          <Icon
            small
            svg="moon"
            active={useDarkTheme}
            tooltip={{ nowrap: true, children: getMessage("use_dark_theme") }}
            className={cssNames("dark-theme-icon", { active: useDarkTheme })}
            onClick={() => settingsStore.data.useDarkTheme = !useDarkTheme}
          />
          <Icon
            small
            material="open_in_new"
            tooltip={{ nowrap: true, children: getMessage("open_in_window") }}
            onClick={this.detachWindow}
          />
          <Icon
            small
            material="import_export"
            tooltip={{ nowrap: true, children: getMessage("import_export_settings") }}
            onClick={() => dialogsState.showImportExportDialog = true}
          />
<<<<<<< HEAD
          {/*<Icon
            small
            material="support"
            tooltip={{ nowrap: true, children: getMessage("donate_title") }}
            onClick={this.onSupport}
          />*/}
=======
>>>>>>> 9df44ec6
          <SelectLocaleIcon/>
        </header>
        <Tabs className="Tabs" value={pageId} onChange={this.onTabsChange}>
          {pageManager.getAllRegisteredPageIds().map(pageId => {
            let { Tab } = pageManager.getComponents(pageId);
            if (Tab) {
              return <Tab className="Tab" key={pageId} value={pageId}/>
            }
          })}
        </Tabs>
      </div>
    );
  }
}<|MERGE_RESOLUTION|>--- conflicted
+++ resolved
@@ -93,15 +93,6 @@
             tooltip={{ nowrap: true, children: getMessage("import_export_settings") }}
             onClick={() => dialogsState.showImportExportDialog = true}
           />
-<<<<<<< HEAD
-          {/*<Icon
-            small
-            material="support"
-            tooltip={{ nowrap: true, children: getMessage("donate_title") }}
-            onClick={this.onSupport}
-          />*/}
-=======
->>>>>>> 9df44ec6
           <SelectLocaleIcon/>
         </header>
         <Tabs className="Tabs" value={pageId} onChange={this.onTabsChange}>
