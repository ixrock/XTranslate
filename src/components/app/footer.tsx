--- conflicted
+++ resolved
@@ -40,11 +40,7 @@
           {getMessage("share_with_friends")}:{" "}
           <CopyToClipboardIcon iconName="share" content={this.shareText}/>
         </div>
-<<<<<<< HEAD
         <a className="support box right noshrink flex gaps align-center" onClick={this.supportDevelopers}>
-=======
-        <a className="support box right noshrink flex gaps align-center" href="https://paypal.me/romanesca" target="_blank">
->>>>>>> 7b3d505b
           <Icon material="rocket_launcher" small/>
           <span className="text">{getMessage("support_developers")}</span>
         </a>
