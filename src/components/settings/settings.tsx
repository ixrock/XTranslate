--- conflicted
+++ resolved
@@ -21,11 +21,6 @@
 import { SelectAIModel } from "./select_ai_model";
 import { ProviderAuthSettings } from "./provider_auth_settings";
 import { materialIcons } from "@/config";
-<<<<<<< HEAD
-import { Notifications } from "../notifications";
-import { Button } from "../button";
-=======
->>>>>>> 7b3d505b
 import { SelectProvider } from "../select-provider";
 import { ShowHideMore } from "../show-hide-more";
 import { SettingsUrlList } from "@/components/settings/settings_url_list";
