--- conflicted
+++ resolved
@@ -233,11 +233,7 @@
   "yo": "ng", // Yoruba (Nigeria)
   "zu": "za", // Zulu (South Africa)
   "xh": "za", // Xhosa (South Africa)
-<<<<<<< HEAD
-  "vi": "vn", // Vietnam (South East Asia)
-=======
   "vi": "vn", // Vietnamese
->>>>>>> b405dc0a
 };
 
 export function getFlagIcon(locale: string): string | undefined {
