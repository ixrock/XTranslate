--- conflicted
+++ resolved
@@ -1,13 +1,8 @@
 import OpenAI from "openai";
 import { getTranslator, ITranslationError, ITranslationResult, ProviderCodeName, TranslateParams } from "../providers";
-<<<<<<< HEAD
-import { createLogger, disposer } from "../utils";
-import { AITranslatePayload, isBackgroundWorker, MessageType, onMessage, OpenAITextToSpeechPayload, sendMessage } from "../extension";
-import { isFirefox } from "../common-vars";
-=======
 import { AITranslatePayload, createIsomorphicAction, MessageType, OpenAITextToSpeechPayload } from "../extension";
 import { createLogger } from "../utils/createLogger";
->>>>>>> 38d54027
+import { isFirefox } from "../common-vars";
 
 const logger = createLogger({ systemPrefix: "[AI]" });
 
