--- conflicted
+++ resolved
@@ -2,12 +2,8 @@
 import type { ResponseFormatJSONObject } from "openai/resources";
 import { getTranslator, ITranslationError, ITranslationResult, ProviderCodeName, TranslateParams } from "../providers";
 import { createLogger, disposer } from "../utils";
-<<<<<<< HEAD
-import { AITranslatePayload, MessageType, onMessage, OpenAITextToSpeechPayload } from "../extension";
+import { AITranslatePayload, isBackgroundWorker, MessageType, onMessage, OpenAITextToSpeechPayload, sendMessage } from "../extension";
 import { isFirefox } from "../common-vars";
-=======
-import { AITranslatePayload, isBackgroundWorker, MessageType, onMessage, OpenAITextToSpeechPayload, sendMessage } from "../extension";
->>>>>>> 9df44ec6
 
 const logger = createLogger({ systemPrefix: "AI_TRANSLATION(helper)" });
 
@@ -21,13 +17,8 @@
 export function getAPI(params: { apiKey: string, provider: ProviderCodeName }) {
   return new OpenAI({
     apiKey: params.apiKey,
-<<<<<<< HEAD
-    baseURL: getTranslator(params.vendor).apiUrl,
+    baseURL: getTranslator(params.provider).apiUrl,
     dangerouslyAllowBrowser: isFirefox(), // allow for firefox, since not support `background.service_worker` api
-=======
-    baseURL: getTranslator(params.provider).apiUrl,
-    dangerouslyAllowBrowser: false, /* safe: since usage allowed *only* within service-worker */
->>>>>>> 9df44ec6
     maxRetries: 0,
   });
 }
