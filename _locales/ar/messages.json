{
  "short_description": {
    "message": "ترجمة النصوص على صفحات الويب بسهولة"
  },
  "description": {
    "message": "ترجم النصوص ضمن سياق الصفحة، قم بتخصيص أسلوب الكتلة المنبثقة الخاصة بك، وأكثر من ذلك."
  },
  "open_in_window": {
    "message": "افتح في نافذة خارجية"
  },
  "tab_settings": {
    "message": "الإعدادات"
  },
  "tab_theme": {
    "message": "منبثق"
  },
  "tab_text_input": {
    "message": "ترجم"
  },
  "tab_history": {
    "message": "التاريخ"
  },
  "setting_title_common": {
    "message": "عام"
  },
  "setting_title_text_input": {
    "message": "ترجم"
  },
  "setting_title_popup": {
    "message": "منبثق"
  },
  "setting_title_translator_service": {
    "message": "الخدمة"
  },
  "settings_title_tts": {
    "message": "نص إلى كلام"
  },
  "settings_title_appearance": {
    "message": "المظهر"
  },
  "auto_play_tts": {
    "message": "تشغيل نص إلى كلام تلقائيًا"
  },
  "use_chrome_tts": {
    "message": "إجبار استخدام محرك نص إلى كلام النظام"
  },
  "use_chrome_tts_tooltip_info": {
    "message": "يتم تفعيل هذا الخيار تلقائيًا عندما لا يكون لدى المترجم محرك TTS خاص به"
  },
  "use_dark_theme": {
    "message": "التحول إلى السمة المظلمة لهذه النافذة"
  },
  "tts_default_system_voice": {
    "message": "الصوت الافتراضي للنظام"
  },
  "tts_select_voice_title": {
    "message": "اختر الصوت"
  },
  "tts_play_demo_sound": {
    "message": "تشغيل صوت العرض التوضيحي"
  },
  "tts_play_demo_sound_edit": {
    "message": "تعديل النص لعرض الصوت"
  },
  "import_export_settings": {
    "message": "استيراد أو تصدير الإعدادات"
  },
  "export_settings_button_label": {
    "message": "تصدير الإعدادات"
  },
  "import_settings_button_label": {
    "message": "استيراد الإعدادات"
  },
  "import_incorrect_file_format": {
    "message": "صيغة الملف غير صحيحة (يجب أن تكون { $fileNameJson } ربما)"
  },
  "imported_setting_successful": {
    "message": "تم استيراد الإعدادات تحت المفتاح { $key } بنجاح"
  },
  "display_icon_near_selection": {
    "message": "إظهار الأيقونة بالقرب من النص المحدد"
  },
  "show_tts_icon_inside_popup": {
    "message": "إظهار أيقونة نص إلى كلام"
  },
  "show_select_provider_icon_in_popup": {
    "message": "إظهار أيقونة الترجمة التالية"
  },
  "show_copy_translation_icon": {
    "message": "إظهار أيقونة نسخ الترجمة"
  },
  "show_save_as_favorite_icon": {
    "message": "إظهار أيقونة حفظ كمفضل"
  },
  "show_close_popup_button": {
    "message": "إظهار زر إغلاق المنبثق في الزاوية اليمنى"
  },
  "show_detected_language_block": {
    "message": "إظهار اللغة المكتشفة"
  },
  "display_on_click_by_selected_text": {
    "message": "عرض عند النقر على الاختيار"
  },
  "display_popup_after_text_selected": {
    "message": "عرض بعد تحديد النص"
  },
  "display_popup_on_double_click": {
    "message": "عرض عند النقر مرتين على كلمة"
  },
  "display_popup_on_hotkey": {
    "message": "عرض عند الضغط على مفتاح الاختصار"
  },
  "remember_last_typed_text": {
    "message": "تذكر النص المكتوب أخيرًا"
  },
  "sub_header_quick_access_hotkey": {
    "message": "إعداد مفتاح اختصار عالمي"
  },
  "quick_access_configure_link": {
    "message": "تكوين اختصار لوحة المفاتيح للوصول السريع إلى هذه النافذة"
  },
  "swap_languages": {
    "message": "تبديل اللغات"
  },
  "popup_position_title": {
    "message": "الموضع"
  },
  "popup_position_auto": {
    "message": "تلقائي (محاذاة إلى النص)"
  },
  "popup_position_left_top": {
    "message": "الزاوية العلوية اليسرى"
  },
  "popup_position_right_top": {
    "message": "الزاوية العلوية اليمنى"
  },
  "popup_position_left_bottom": {
    "message": "الزاوية السفلية اليسرى"
  },
  "popup_position_right_bottom": {
    "message": "الزاوية السفلية اليمنى"
  },
  "translation_delay": {
    "message": "تأخير الترجمة"
  },
  "translation_delay_info": {
    "message": "إذا كنت تواجه غالبًا حظرًا (خطأ 503) من قبل Google أو خدمات أخرى، فضع قيمة تأخير أكبر"
  },
  "reverse_translate_select_placeholder": {
    "message": "ترجمة اللغة بالعكس"
  },
  "reverse_translate_add_action": {
    "message": "إضافة لغة عكسية: { $lang } -> ? (تطبق فقط مع خيار 'الكشف التلقائي')"
  },
  "reverse_translate_delete_action": {
    "message": "إلغاء تعيين ترجمة اللغة العكسية"
  },
  "custom_font_select": {
    "message": "اختر خطًا مخصصًا"
  },
  "popup_play_icon_title": {
    "message": "استمع"
  },
  "popup_copy_translation_title": {
    "message": "نسخ الترجمة"
  },
  "popup_next_vendor_icon_title": {
    "message": "ترجم باستخدام { $translator }"
  },
  "popup_demo_translation": {
    "message": "نص مترجم"
  },
  "popup_demo_dictionary_noun": {
    "message": "اسم"
  },
  "popup_demo_dictionary_values": {
    "message": "كلمة 1، كلمة 2، إلخ."
  },
  "sub_header_background": {
    "message": "الخلفية"
  },
  "sub_header_box_shadow": {
    "message": "ظل الصندوق"
  },
  "sub_header_text": {
    "message": "النص"
  },
  "sub_header_border": {
    "message": "الحدود"
  },
  "sub_header_box_size": {
    "message": "حجم الصندوق"
  },
  "background_color": {
    "message": "اللون"
  },
  "background_linear_gradient": {
    "message": "خطي"
  },
  "box_shadow_color": {
    "message": "اللون"
  },
  "box_shadow_inner": {
    "message": "داخلي"
  },
  "text_size": {
    "message": "الحجم"
  },
  "text_font_family": {
    "message": "الخط"
  },
  "text_color": {
    "message": "اللون"
  },
  "text_shadow": {
    "message": "الظل"
  },
  "text_shadow_size": {
    "message": "نصف قطر التشويش"
  },
  "text_shadow_offset_x": {
    "message": "الإزاحة الأفقية"
  },
  "text_shadow_offset_y": {
    "message": "الإزاحة العمودية"
  },
  "text_shadow_color": {
    "message": "اللون"
  },
  "border_width": {
    "message": "العرض"
  },
  "border_style": {
    "message": "الأسلوب"
  },
  "border_color": {
    "message": "اللون"
  },
  "border_radius": {
    "message": "نصف القطر"
  },
  "box_size_min_width": {
    "message": "العرض الأدنى"
  },
  "box_size_min_height": {
    "message": "الارتفاع الأدنى"
  },
  "box_size_max_width": {
    "message": "العرض الأقصى"
  },
  "box_size_max_height": {
    "message": "الارتفاع الأقصى"
  },
  "reset_to_default_button_text": {
    "message": "إعادة تعيين إلى الافتراضي"
  },
  "text_field_placeholder": {
    "message": "ابدأ الكتابة هنا للحصول على الترجمة"
  },
  "translated_with": {
    "message": "تم الترجمة بواسطة { $translator } ({ $lang })"
  },
  "translated_from": {
    "message": "تم الترجمة من: { $lang }"
  },
  "translate_also_from": {
    "message": "ترجم أيضًا من"
  },
  "spell_correction": {
    "message": "هل تقصد { $suggestion }؟"
  },
  "text_input_translation_hint": {
    "message": "{ $hotkey } لترجمة فورية، التأخير: { $timeout }ms"
  },
  "history_enabled_flag": {
    "message": "مُفعل"
  },
  "history_settings_save_words_only": {
    "message": "حفظ كلمات القاموس فقط"
  },
  "history_search_input_placeholder": {
    "message": "البحث في التاريخ"
  },
  "history_clear_period_hour": {
    "message": "الساعة الأخيرة"
  },
  "history_clear_period_day": {
    "message": "اليوم الأخير"
  },
  "history_clear_period_month": {
    "message": "الشهر الأخير"
  },
  "history_clear_period_year": {
    "message": "السنة الأخيرة"
  },
  "history_clear_period_all": {
    "message": "الكل"
  },
  "history_button_clear": {
    "message": "مسح التاريخ"
  },
  "history_button_show_more": {
    "message": "عرض المزيد"
  },
  "history_export_entries": {
    "message": "تصدير { $format }"
  },
  "history_import_entries": {
    "message": "استيراد { $format }"
  },
  "history_page_size": {
    "message": "حجم الصفحة"
  },
  "history_icon_tooltip_search": {
    "message": "بحث"
  },
  "history_icon_tooltip_imp_exp": {
    "message": "استيراد / تصدير"
  },
  "history_icon_tooltip_settings": {
    "message": "الإعدادات"
  },
  "history_show_favorites_only": {
    "message": "عرض المفضلات فقط"
  },
  "history_mark_as_favorite": {
    "message": "وسم العنصر كمفضل"
  },
  "history_unmark_as_favorite": {
    "message": "إلغاء وسم العنصر كمفضل"
  },
  "history_import_success": {
    "message": "تم استيراد { $itemsCount } من مدخلات التاريخ بنجاح"
  },
  "history_import_file_error": {
    "message": "خطأ في قراءة الملف '{ $fileName }': { $errorInfo }"
  },
  "context_menu_translate_full_page": {
    "message": "ترجم إلى { $lang }"
  },
  "context_menu_translate_selection": {
    "message": "ترجمة { $selection } بواسطة { $translator }"
  },
  "share_with_friends": {
    "message": "إذا أعجبتك التطبيق، قم بمشاركته مع أصدقائك"
  },
  "translation_data_failed": {
    "message": "فشل في تحميل البيانات"
  },
  "rate_app_info1": {
    "message": "هل تستمتع باستخدام التطبيق؟ من فضلك قيمنا بخمس نجوم!"
  },
  "rate_app_info2": {
    "message": "سيساعد هذا مستخدمين آخرين على العثور على الإضافة ونشر مزاياها."
  },
  "rate_app_button": {
    "message": "تقييم في متجر الإضافات"
  },
  "rate_app_button_later": {
    "message": "تذكيري لاحقًا"
  },
  "target_lang_placeholder": {
    "message": "اللغات المستهدفة"
  },
  "source_lang_placeholder": {
    "message": "اللغات المصدر"
  },
  "favorites_lang_title": {
    "message": "المفضلات"
  },
<<<<<<< HEAD
  "favorites_info_tooltip": {
    "message": "لوسم اللغة كمفضلة/إلغاء الوسم (القائمة تظهر في الأعلى)، استخدم { $hotkey } + النقر"
  },
=======
>>>>>>> a1b54b2a
  "donate_title": {
    "message": "دعم المطورين"
  },
  "donate_description": {
    "message": "إذا أعجبك التطبيق، فكر في التبرع للمطورين.شكرًا!"
  },
  "service_unavailable": {
    "message": "الخدمة غير متوفرة.حاول مرة أخرى بعد 5-25 دقيقة.إذا حدث هذا باستمرار، زد من تأخير الترجمة في الإعدادات."
  },
  "service_confirm_not_a_robot": {
    "message": "يمكنك أيضًا الذهاب إلى { $link } وتأكيد أنك لست روبوت."
  },
  "privacy_policy_title_updated": {
    "message": "تم تحديث سياسة الخصوصية"
  },
  "privacy_policy_accept_terms": {
    "message": "قبول الشروط والأحكام"
  },
  "mellowtel_greetings": {
    "message": "مرحبًا، صديقي 👋"
  },
  "mellowtel_text1": {
    "message": "كما قد تعلم، هذه الإضافة مجانية ومتاحة للجميع...لكن هذه المرة نحتاج إلى تدخل منك للحفاظ عليها!"
  },
  "mellowtel_text2": {
    "message": "تتضمن هذه النسخة الجديدة مكتبة مفتوحة المصدر { $link }.تتيح لك هذه المكتبة مشاركة الإنترنت غير المستخدم مع مختبرات الذكاء الاصطناعي والشركات الناشئة الموثوقة التي تستخدمه لتدريب نماذجها."
  },
  "mellowtel_usage_title": {
    "message": "نستخدم Mellowtel لـ:"
  },
  "mellowtel_usage1": {
    "message": "تتبع انقطاع الخدمة"
  },
  "mellowtel_usage2": {
    "message": "قياس جودة الخدمة"
  },
  "mellowtel_usage3": {
    "message": "كمطور لهذه الإضافة، الحصول على حصة صغيرة من الإيرادات"
  },
  "mellowtel_accept_all_info1": {
    "message": "إذا اخترت 'قبول الكل'، سنستخدم API Mellowtel أيضًا لتمكين الشركاء الموثوقين من الوصول إلى موارد الإنترنت من خلال توجيه جزء من حركة مرورهم عبر عقدة الشبكة الخاصة بك."
  },
  "mellowtel_accept_all_info2": {
    "message": "يشارك Mellowtel عرض النطاق فقط.الأمان والخصوصية مضمونان 100% ومكتبة المصدر مفتوحة للجميع لرؤيتها."
  },
  "mellowtel_regulation1": {
    "message": "لا يقوم بجمع، مشاركة أو بيع معلومات شخصية (حتى البيانات المجهولة)."
  },
  "mellowtel_regulation2": {
    "message": "كما أنه تحت رقابة شديدة: يبقى Mellowtel في تواصل مع منظمي متجر إضافات كروم لضمان تجربة آمنة."
  },
  "mellowtel_regulation3": {
    "message": "ويقدم أيضًا لمنظمي CWS أدوات لمراقبة وتنفيذ الامتثال."
  },
  "mellowtel_button_decline": {
    "message": "رفض الاستخدام الاختياري"
  },
  "mellowtel_button_accept": {
    "message": "قبول الكل"
  },
  "mellowtel_dialog_footer": {
    "message": "شكرًا لأخذك الوقت للقراءة، فرق { $devs }."
  },
  "error_403_auth_failed": {
    "message": "فشل في التوثيق.يرجى توفير مفتاح API صحيح في الإعدادات."
  },
  "ai_choose_model": {
    "message": "اختر نموذج الذكاء الاصطناعي"
  },
  "ai_choose_model_cost_effective": {
    "message": "الأكثر كفاءة من حيث التكلفة"
  },
  "ai_choose_model_recommended": {
    "message": "النموذج الموصى به"
  },
  "pdf_use_custom_viewer": {
    "message": "دعم الترجمات في ملفات PDF"
  },
  "pdf_use_custom_viewer_info": {
    "message": "ستستبدل هذه الخيار عارض PDF الافتراضي"
  }
}<|MERGE_RESOLUTION|>--- conflicted
+++ resolved
@@ -368,12 +368,6 @@
   "favorites_lang_title": {
     "message": "المفضلات"
   },
-<<<<<<< HEAD
-  "favorites_info_tooltip": {
-    "message": "لوسم اللغة كمفضلة/إلغاء الوسم (القائمة تظهر في الأعلى)، استخدم { $hotkey } + النقر"
-  },
-=======
->>>>>>> a1b54b2a
   "donate_title": {
     "message": "دعم المطورين"
   },
