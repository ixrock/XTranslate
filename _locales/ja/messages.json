{
  "short_description": {
    "message": "ウェブページ上のテキストを簡単に翻訳"
  },
  "description": {
    "message": "ページのコンテキスト内でテキストを翻訳し、ポップアップブロックのスタイルをカスタマイズするなど。"
  },
  "open_in_window": {
    "message": "外部ウィンドウで開く"
  },
  "tab_settings": {
    "message": "設定"
  },
  "tab_theme": {
    "message": "ポップアップ"
  },
  "tab_text_input": {
    "message": "翻訳"
  },
  "tab_history": {
    "message": "履歴"
  },
  "setting_title_common": {
    "message": "共通"
  },
  "setting_title_text_input": {
    "message": "翻訳"
  },
  "setting_title_popup": {
    "message": "ポップアップ"
  },
  "setting_title_translator_service": {
    "message": "サービス"
  },
  "settings_title_tts": {
    "message": "テキスト読み上げ"
  },
  "settings_title_appearance": {
    "message": "外観"
  },
  "auto_play_tts": {
    "message": "自動でテキスト読み上げを再生"
  },
  "use_chrome_tts": {
    "message": "システムのテキスト読み上げエンジンを使用する"
  },
  "use_chrome_tts_tooltip_info": {
    "message": "翻訳者に独自のTTSエンジンがない場合、このオプションは自動的に有効になります"
  },
  "use_dark_theme": {
    "message": "このウィンドウでダークテーマに切り替える"
  },
  "tts_default_system_voice": {
    "message": "デフォルトのシステム音声"
  },
  "tts_select_voice_title": {
    "message": "音声を選択"
  },
  "tts_play_demo_sound": {
    "message": "デモ音声を再生"
  },
  "tts_play_demo_sound_edit": {
    "message": "音声デモ用のテキストを編集"
  },
  "import_export_settings": {
    "message": "設定をインポートまたはエクスポート"
  },
  "export_settings_button_label": {
    "message": "設定をエクスポート"
  },
  "import_settings_button_label": {
    "message": "設定をインポート"
  },
  "import_incorrect_file_format": {
    "message": "ファイル形式が正しくありません（おそらく { $fileNameJson } であるべきです）"
  },
  "imported_setting_successful": {
    "message": "キー { $key } の下の設定が正常にインポートされました"
  },
  "display_icon_near_selection": {
    "message": "選択したテキストの近くにアイコンを表示"
  },
  "show_tts_icon_inside_popup": {
    "message": "テキスト読み上げアイコンを表示"
  },
  "show_select_provider_icon_in_popup": {
    "message": "次の翻訳アイコンを表示"
  },
  "show_copy_translation_icon": {
    "message": "翻訳をコピーするアイコンを表示"
  },
  "show_save_as_favorite_icon": {
    "message": "お気に入りに保存するアイコンを表示"
  },
  "show_close_popup_button": {
    "message": "右上のポップアップを閉じるボタンを表示"
  },
  "show_detected_language_block": {
    "message": "検出された言語を表示"
  },
  "display_on_click_by_selected_text": {
    "message": "選択テキストをクリックしたときに表示"
  },
  "display_popup_after_text_selected": {
    "message": "テキストが選択された直後に表示"
  },
  "display_popup_on_double_click": {
    "message": "単語をダブルクリックしたときに表示"
  },
  "display_popup_on_hotkey": {
    "message": "ショートカットキーを押したときに表示"
  },
  "remember_last_typed_text": {
    "message": "最後に入力したテキストを記憶"
  },
  "sub_header_quick_access_hotkey": {
    "message": "グローバルショートカットを設定"
  },
  "quick_access_configure_link": {
    "message": "このウィンドウに素早くアクセスするためのキーボードショートカットを設定"
  },
  "swap_languages": {
    "message": "言語を交換"
  },
  "popup_position_title": {
    "message": "位置"
  },
  "popup_position_auto": {
    "message": "自動（テキストに合わせて）"
  },
  "popup_position_left_top": {
    "message": "左上"
  },
  "popup_position_right_top": {
    "message": "右上"
  },
  "popup_position_left_bottom": {
    "message": "左下"
  },
  "popup_position_right_bottom": {
    "message": "右下"
  },
  "translation_delay": {
    "message": "翻訳の遅延"
  },
  "translation_delay_info": {
    "message": "Googleや他のサービスから頻繁にブロック（503エラー）を受ける場合、遅延の値を大きく設定してください"
  },
  "reverse_translate_select_placeholder": {
    "message": "逆翻訳言語"
  },
  "reverse_translate_add_action": {
    "message": "逆言語を追加: { $lang } -> ?（「自動検出」オプションでのみ適用）"
  },
  "reverse_translate_delete_action": {
    "message": "逆翻訳言語を解除"
  },
  "custom_font_select": {
    "message": "カスタムフォントを選択"
  },
  "popup_play_icon_title": {
    "message": "聞く"
  },
  "popup_copy_translation_title": {
    "message": "翻訳をコピー"
  },
  "popup_next_vendor_icon_title": {
    "message": "{ $translator } で翻訳"
  },
  "popup_demo_translation": {
    "message": "翻訳されたテキスト"
  },
  "popup_demo_dictionary_noun": {
    "message": "名詞"
  },
  "popup_demo_dictionary_values": {
    "message": "単語1、単語2など。"
  },
  "sub_header_background": {
    "message": "背景"
  },
  "sub_header_box_shadow": {
    "message": "ボックスのシャドウ"
  },
  "sub_header_text": {
    "message": "テキスト"
  },
  "sub_header_border": {
    "message": "ボーダー"
  },
  "sub_header_box_size": {
    "message": "ボックスサイズ"
  },
  "background_color": {
    "message": "色"
  },
  "background_linear_gradient": {
    "message": "線形グラデーション"
  },
  "box_shadow_color": {
    "message": "色"
  },
  "box_shadow_inner": {
    "message": "内側"
  },
  "text_size": {
    "message": "サイズ"
  },
  "text_font_family": {
    "message": "フォント"
  },
  "text_color": {
    "message": "色"
  },
  "text_shadow": {
    "message": "シャドウ"
  },
  "text_shadow_size": {
    "message": "ブラーファディアス"
  },
  "text_shadow_offset_x": {
    "message": "水平オフセット"
  },
  "text_shadow_offset_y": {
    "message": "垂直オフセット"
  },
  "text_shadow_color": {
    "message": "色"
  },
  "border_width": {
    "message": "幅"
  },
  "border_style": {
    "message": "スタイル"
  },
  "border_color": {
    "message": "色"
  },
  "border_radius": {
    "message": "半径"
  },
  "box_size_min_width": {
    "message": "最小幅"
  },
  "box_size_min_height": {
    "message": "最小高さ"
  },
  "box_size_max_width": {
    "message": "最大幅"
  },
  "box_size_max_height": {
    "message": "最大高さ"
  },
  "reset_to_default_button_text": {
    "message": "デフォルトにリセット"
  },
  "text_field_placeholder": {
    "message": "ここに翻訳を取得するためにタイピングを開始"
  },
  "translated_with": {
    "message": "{ $translator } ({ $lang }) で翻訳"
  },
  "translated_from": {
    "message": "翻訳元: { $lang }"
  },
  "translate_also_from": {
    "message": "こちらからも翻訳"
  },
  "spell_correction": {
    "message": "{ $suggestion } を意味していましたか？"
  },
  "text_input_translation_hint": {
    "message": "即時翻訳には { $hotkey }, 遅延: { $timeout }ms"
  },
  "history_enabled_flag": {
    "message": "有効"
  },
  "history_settings_save_words_only": {
    "message": "辞書の単語のみ保存"
  },
  "history_search_input_placeholder": {
    "message": "履歴内を検索"
  },
  "history_clear_period_hour": {
    "message": "直近1時間"
  },
  "history_clear_period_day": {
    "message": "直近1日"
  },
  "history_clear_period_month": {
    "message": "直近1ヶ月"
  },
  "history_clear_period_year": {
    "message": "直近1年"
  },
  "history_clear_period_all": {
    "message": "全て"
  },
  "history_button_clear": {
    "message": "履歴をクリア"
  },
  "history_button_show_more": {
    "message": "もっと表示"
  },
  "history_export_entries": {
    "message": "{ $format } をエクスポート"
  },
  "history_import_entries": {
    "message": "{ $format } をインポート"
  },
  "history_page_size": {
    "message": "ページサイズ"
  },
  "history_icon_tooltip_search": {
    "message": "検索"
  },
  "history_icon_tooltip_imp_exp": {
    "message": "インポート / エクスポート"
  },
  "history_icon_tooltip_settings": {
    "message": "設定"
  },
  "history_show_favorites_only": {
    "message": "お気に入りのみ表示"
  },
  "history_mark_as_favorite": {
    "message": "アイテムをお気に入りとしてマーク"
  },
  "history_unmark_as_favorite": {
    "message": "アイテムのお気に入りマークを外す"
  },
  "history_import_success": {
    "message": "{ $itemsCount } 件の履歴エントリーを正常にインポートしました"
  },
  "history_import_file_error": {
    "message": "ファイル '{ $fileName }' の読み取りエラー: { $errorInfo }"
  },
  "context_menu_translate_full_page": {
    "message": "{ $lang } に翻訳する"
  },
  "context_menu_translate_selection": {
    "message": "{ $translator } で { $selection } を翻訳"
  },
  "share_with_friends": {
    "message": "アプリが気に入ったら友達にシェアしてください"
  },
  "translation_data_failed": {
    "message": "データの読み込みに失敗しました"
  },
  "rate_app_info1": {
    "message": "アプリの使用を楽しんでいますか？5つ星で評価してください！"
  },
  "rate_app_info2": {
    "message": "これにより、他のユーザーが拡張機能を見つけ、その利点を普及させるのに役立ちます。"
  },
  "rate_app_button": {
    "message": "拡張機能ストアで評価"
  },
  "rate_app_button_later": {
    "message": "後でリマインド"
  },
  "target_lang_placeholder": {
    "message": "ターゲット言語"
  },
  "source_lang_placeholder": {
    "message": "ソース言語"
  },
  "favorites_lang_title": {
    "message": "お気に入り"
  },
<<<<<<< HEAD
  "favorites_info_tooltip": {
    "message": "言語をお気に入りにマーク/アンマークするには（リストは上部に表示されます）、{ $hotkey } + クリックを使用してください"
  },
=======
>>>>>>> a1b54b2a
  "donate_title": {
    "message": "開発者へのサポート"
  },
  "donate_description": {
    "message": "アプリが気に入ったら、開発者への寄付を検討してください。感謝！"
  },
  "service_unavailable": {
    "message": "サービスが利用できません。5-25分後に再試行してください。頻繁に発生する場合は、設定で翻訳の遅延を増やしてください。"
  },
  "service_confirm_not_a_robot": {
    "message": "また、{ $link } にアクセスしてロボットでないことを確認することもできます。"
  },
  "privacy_policy_title_updated": {
    "message": "プライバシーポリシーが更新されました"
  },
  "privacy_policy_accept_terms": {
    "message": "利用規約に同意"
  },
  "mellowtel_greetings": {
    "message": "こんにちは、友達 👋"
  },
  "mellowtel_text1": {
    "message": "ご存知の通り、この拡張機能は無料で全員に利用可能です...しかし、今回は維持するためにあなたの行動が必要です！"
  },
  "mellowtel_text2": {
    "message": "この新バージョンには { $link } オープンソースライブラリが含まれています。このライブラリを使用すると、信頼できるAIラボやスタートアップと未使用のインターネットを共有し、彼らが自分のモデルを訓練するために利用することができます。"
  },
  "mellowtel_usage_title": {
    "message": "Mellowtelを使用して:"
  },
  "mellowtel_usage1": {
    "message": "サービス停止を追跡"
  },
  "mellowtel_usage2": {
    "message": "サービスの品質を測定"
  },
  "mellowtel_usage3": {
    "message": "この拡張機能の開発者として、収益の一部を得る"
  },
  "mellowtel_accept_all_info1": {
    "message": "'すべて受け入れる'を選択した場合、Mellowtel APIを使用して、信頼できるパートナーがネットワーク内のノードを通じてインターネットリソースにアクセスできるようにするためのトラフィックの一部をルーティングします。"
  },
  "mellowtel_accept_all_info2": {
    "message": "Mellowtelはあなたの帯域幅のみを共有します。セキュリティとプライバシーは100%保証され、ライブラリは誰でも見られるオープンソースです。"
  },
  "mellowtel_regulation1": {
    "message": "個人情報を収集、共有、販売することはありません（匿名化されたデータも含む）。"
  },
  "mellowtel_regulation2": {
    "message": "また、非常に規制されています: MellowtelはChrome Web Storeの規制者と常に連絡を取り合い、安全な体験を保証しています。"
  },
  "mellowtel_regulation3": {
    "message": "また、CWSの規制者にコンプライアンスの監視と施行のためのツールを提供します。"
  },
  "mellowtel_button_decline": {
    "message": "オプションの使用を拒否"
  },
  "mellowtel_button_accept": {
    "message": "すべて受け入れる"
  },
  "mellowtel_dialog_footer": {
    "message": "読んでくれてありがとう、{ $devs } チーム。"
  },
  "error_403_auth_failed": {
    "message": "認証に失敗しました。設定で有効な認証APIキーを指定してください。"
  },
  "ai_choose_model": {
    "message": "AIモデルを選択"
  },
  "ai_choose_model_cost_effective": {
    "message": "最もコスト効率の良い"
  },
  "ai_choose_model_recommended": {
    "message": "推奨モデル"
  },
  "pdf_use_custom_viewer": {
    "message": "PDFファイル内の翻訳をサポート"
  },
  "pdf_use_custom_viewer_info": {
    "message": "このオプションはデフォルトのPDFビューアを置き換えます"
  }
}<|MERGE_RESOLUTION|>--- conflicted
+++ resolved
@@ -368,12 +368,6 @@
   "favorites_lang_title": {
     "message": "お気に入り"
   },
-<<<<<<< HEAD
-  "favorites_info_tooltip": {
-    "message": "言語をお気に入りにマーク/アンマークするには（リストは上部に表示されます）、{ $hotkey } + クリックを使用してください"
-  },
-=======
->>>>>>> a1b54b2a
   "donate_title": {
     "message": "開発者へのサポート"
   },
