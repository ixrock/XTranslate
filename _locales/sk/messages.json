--- conflicted
+++ resolved
@@ -1,542 +1,536 @@
-{
-  "short_description": {
-    "message": "Jednoduchý preklad textu na webových stránkach"
-  },
-  "description": {
-    "message": "Prekladajte texty na stránkach, prispôsobte si vzhľad vyskakovacej ponuky a mnoho ďalšieho."
-  },
-  "open_in_window": {
-    "message": "Otvoriť v externom okne"
-  },
-  "tab_settings": {
-    "message": "Nastavenia"
-  },
-  "tab_theme": {
-    "message": "Ponuka"
-  },
-  "tab_text_input": {
-    "message": "Preložiť"
-  },
-  "tab_history": {
-    "message": "História"
-  },
-  "setting_title_common": {
-    "message": "Všeobecné"
-  },
-  "setting_title_text_input": {
-    "message": "Preložiť"
-  },
-  "setting_title_popup": {
-    "message": "Vyskakovacia ponuka"
-  },
-  "setting_title_translator_service": {
-    "message": "Služba"
-  },
-  "settings_title_tts": {
-    "message": "Prevod textu na reč"
-  },
-  "settings_title_appearance": {
-    "message": "Vzhľad"
-  },
-  "settings_title_full_page_translation": {
-    "message": "Preklad celej stránky"
-  },
-  "settings_title_full_page_excluded_pages": {
-    "message": "Nikdy neprekladať"
-  },
-  "settings_title_full_page_always_translate": {
-    "message": "Vždy preložiť"
-  },
-  "settings_title_full_page_show_original_onmouseover": {
-    "message": "Pri prechode myšou zobraziť pôvodný text"
-  },
-  "settings_title_full_page_show_translation_onmouseover": {
-    "message": "Pri prechode myšou zobraziť preložený text"
-  },
-  "settings_title_full_page_show_replace_texts": {
-    "message": "Nahradiť text dokumentu prekladom"
-  },
-  "settings_title_full_page_show_traffic_save_mode": {
-    "message": "Zapnúť režim 'úspora dát'"
-  },
-  "settings_title_full_page_show_traffic_save_mode_info": {
-    "message": "Šetrenie siete/API prekladaním iba zobrazených textov webovej stránky"
-  },
-  "settings_title_full_page_empty_list": {
-    "message": "Prázdny zoznam"
-  },
-  "settings_title_full_page_see_edit_list": {
-    "message": "Kliknutím zobrazíte a upravíte zoznam"
-  },
-  "settings_title_full_page_add_url": {
-    "message": "Pridať adresu URL"
-  },
-  "settings_title_full_page_add_url_error": {
-    "message": "Pokúsiť sa pridať neplatnú adresu URL"
-  },
-  "auto_play_tts": {
-    "message": "Automatické prehrávanie prevodu textu na reč"
-  },
-  "use_chrome_tts": {
-    "message": "Použiť funkciu prevodu textu na reč z Chromu"
-  },
-  "use_chrome_tts_tooltip_info": {
-    "message": "Táto možnosť je povolená vždy, keď prekladač nemá k dispozícii nástroj na preklad"
-  },
-  "use_dark_theme": {
-    "message": "Prepnúť tmavý motív pre toto okno"
-  },
-  "settings_title_advanced_providers_list": {
-    "message": "Rozšírený zoznam prekladačov"
-  },
-  "settings_title_advanced_providers_list_show": {
-    "message": "Zobraziť rozšírený zoznam prekladačov"
-  },
-  "settings_title_advanced_providers_list_hide": {
-    "message": "Skryť rozšírený zoznam prekladačov"
-  },
-  "settings_title_voice": {
-    "message": "Hlas"
-  },
-  "tts_default_system_voice": {
-    "message": "Predvolený systémový hlas"
-  },
-  "tts_select_voice_title": {
-    "message": "Vyberte hlas"
-  },
-  "tts_play_demo_sound": {
-    "message": "Prehrať ukážku hlasu"
-  },
-  "tts_play_demo_sound_edit": {
-    "message": "Upraviť text ukážky hlasu"
-  },
-  "import_export_settings": {
-    "message": "Importovať alebo exportovať nastavenia"
-  },
-  "export_settings_button_label": {
-    "message": "Exportovať nastavenia"
-  },
-  "import_settings_button_label": {
-    "message": "Importovať nastavenia"
-  },
-  "import_incorrect_file_format": {
-    "message": "Nesprávny formát súboru (mal by byť pravdepodobne { $fileNameJson })"
-  },
-  "imported_setting_successful": {
-    "message": "Nastavenia rozšírenia úspešne importované pre { $key }"
-  },
-  "display_icon_near_selection": {
-    "message": "Zobraziť ikonu prekladu vedľa vybraného textu"
-  },
-  "show_tts_icon_inside_popup": {
-    "message": "Zobraziť ikonu prevodu textu na reč"
-  },
-  "show_select_provider_icon_in_popup": {
-    "message": "Zobraziť ikonu ďalšieho prekladu"
-  },
-  "show_copy_translation_icon": {
-    "message": "Zobraziť ikonu kopírovania a prekladu"
-  },
-  "show_save_as_favorite_icon": {
-    "message": "Zobraziť ikonu uloženia do obľúbených"
-  },
-  "show_close_popup_button": {
-    "message": "Zobraziť ikonu zatvorenia v pravom rohu"
-  },
-  "show_detected_language_block": {
-    "message": "Zobraziť rozpoznaný jazyk"
-  },
-  "display_on_click_by_selected_text": {
-    "message": "Zobraziť po kliknutí na výber"
-  },
-  "display_popup_after_text_selected": {
-    "message": "Zobraziť hneď po výbere textu"
-  },
-  "display_popup_on_double_click": {
-    "message": "Zobraziť po dvojitom kliknutí na slovo"
-  },
-  "display_popup_on_hotkey": {
-    "message": "Zobraziť po stlačení klávesovej skratky"
-  },
-  "remember_last_typed_text": {
-    "message": "Zapamätať si posledný napísaný text"
-  },
-  "sub_header_quick_access_hotkey": {
-    "message": "Nastaviť klávesovú skratku"
-  },
-  "quick_access_configure_link": {
-    "message": "Nastavenie klávesovej skratky pre rýchly prístup k tomuto oknu"
-  },
-  "swap_languages": {
-    "message": "Vymeniť jazyky"
-  },
-  "popup_position_title": {
-    "message": "Pozícia"
-  },
-  "popup_position_auto": {
-    "message": "Automatická (zarovnať k textu)"
-  },
-  "popup_position_left_top": {
-    "message": "Ľavý horný roh"
-  },
-  "popup_position_right_top": {
-    "message": "Pravý horný roh"
-  },
-  "popup_position_left_bottom": {
-    "message": "Ľavý dolný roh"
-  },
-  "popup_position_right_bottom": {
-    "message": "Pravý dolný roh"
-  },
-  "translation_delay": {
-    "message": "Oneskorenie prekladu"
-  },
-  "translation_delay_info": {
-    "message": "Ak často dochádza k blokovaniu (chyba 503) zo strany Google alebo iných služieb, nastavte väčšiu hodnotu oneskorenia"
-  },
-  "reverse_translate_select_placeholder": {
-    "message": "Spätný preklad jazyka"
-  },
-  "reverse_translate_add_action": {
-    "message": "Pridať reverzný jazyk: { $lang } -> ? (použiteľné len pri voľbe 'Automatické zistenie')"
-  },
-  "reverse_translate_delete_action": {
-    "message": "Zrušiť nastavenie jazyka spätného prekladu"
-  },
-  "custom_font_select": {
-    "message": "Select custom font"
-  },
-  "settings_show_more": {
-    "message": "Zobraziť viac nastavení"
-  },
-  "settings_show_less": {
-    "message": "Zobraziť menej nastavení"
-  },
-  "popup_play_icon_title": {
-    "message": "Prehrať"
-  },
-  "popup_copy_translation_title": {
-    "message": "Kopírovať preklad"
-  },
-  "popup_next_vendor_icon_title": {
-    "message": "Preložiť pomocou { $translator }"
-  },
-  "popup_demo_translation": {
-    "message": "Preložený text"
-  },
-  "popup_demo_dictionary_noun": {
-    "message": "podstatné meno"
-  },
-  "popup_demo_dictionary_values": {
-    "message": "Slovo 1, slovo 2, atď."
-  },
-  "sub_header_background": {
-    "message": "Pozadie"
-  },
-  "sub_header_box_shadow": {
-    "message": "Tieň boxu"
-  },
-  "sub_header_text": {
-    "message": "Text"
-  },
-  "sub_header_border": {
-    "message": "Rámik"
-  },
-  "sub_header_box_size": {
-    "message": "Veľkosť boxu"
-  },
-  "background_color": {
-    "message": "Farba"
-  },
-  "background_linear_gradient": {
-    "message": "Lineárne"
-  },
-  "box_shadow_color": {
-    "message": "Farba"
-  },
-  "box_shadow_inner": {
-    "message": "Vnútri"
-  },
-  "text_size": {
-    "message": "Veľkosť"
-  },
-  "text_font_family": {
-    "message": "Písmo"
-  },
-  "text_color": {
-    "message": "Farba"
-  },
-  "text_shadow": {
-    "message": "Tieň"
-  },
-  "text_shadow_size": {
-    "message": "Rádius rozostrenia"
-  },
-  "text_shadow_offset_x": {
-    "message": "Horizontálny posun"
-  },
-  "text_shadow_offset_y": {
-    "message": "Vertikálny posun"
-  },
-  "text_shadow_color": {
-    "message": "Farba"
-  },
-  "border_width": {
-    "message": "Šírka"
-  },
-  "border_style": {
-    "message": "Štýl"
-  },
-  "border_color": {
-    "message": "Farba"
-  },
-  "border_radius": {
-    "message": "Rádius"
-  },
-  "box_size_min_width": {
-    "message": "Min. šírka"
-  },
-  "box_size_min_height": {
-    "message": "Min. výška"
-  },
-  "box_size_max_width": {
-    "message": "Max. šírka"
-  },
-  "box_size_max_height": {
-    "message": "Max. výška"
-  },
-  "reset_to_default_button_text": {
-    "message": "Resetovať na predvolené"
-  },
-  "text_field_placeholder": {
-    "message": "Začnite písať tu, aby ste získali preklad"
-  },
-  "translated_with": {
-    "message": "Preložené pomocou { $translator } ({ $lang })"
-  },
-  "translated_from": {
-    "message": "Preložené z: { $lang }"
-  },
-  "translate_also_from": {
-    "message": "Preložiť aj z"
-  },
-  "spell_correction": {
-    "message": "Mysleli ste { $suggestion }?"
-  },
-  "text_input_translation_hint": {
-    "message": "Na okamžitý preklad použite { $hotkey }, oneskorenie: { $timeout } ms"
-  },
-  "history_enabled_flag": {
-    "message": "Zapnuté"
-  },
-  "history_settings_save_words_only": {
-    "message": "Uložiť iba slovníkové slová"
-  },
-  "history_search_input_placeholder": {
-    "message": "Vyhľadávanie v histórii"
-  },
-  "history_clear_period_hour": {
-    "message": "Posledná hodina"
-  },
-  "history_clear_period_day": {
-    "message": "Posledný deň"
-  },
-  "history_clear_period_month": {
-    "message": "Posledný mesiac"
-  },
-  "history_clear_period_year": {
-    "message": "Posledný rok"
-  },
-  "history_clear_period_all": {
-    "message": "Všetko"
-  },
-  "history_button_clear": {
-    "message": "Vymazať históriu"
-  },
-  "history_button_show_more": {
-    "message": "Zobraziť viac"
-  },
-  "history_export_entries": {
-    "message": "Exportovať { $format }"
-  },
-  "history_import_entries": {
-    "message": "Importovať { $format }"
-  },
-  "history_page_size": {
-    "message": "Na stranu"
-  },
-  "history_icon_tooltip_search": {
-    "message": "Vyhľadať"
-  },
-  "history_icon_tooltip_imp_exp": {
-    "message": "Importovať/Exportovať"
-  },
-  "history_icon_tooltip_settings": {
-    "message": "Nastavenia"
-  },
-  "history_show_favorites_only": {
-    "message": "Zobraziť iba obľúbené"
-  },
-  "history_mark_as_favorite": {
-    "message": "Označiť položku ako obľúbenú"
-  },
-  "history_unmark_as_favorite": {
-    "message": "Odobrať položku z obľúbených"
-  },
-  "history_import_success": {
-    "message": "Úspešne importované položky histórie { $itemsCount }"
-  },
-  "history_import_file_error": {
-    "message": "Chyba pri čítaní súboru '{ $fileName }': { $errorInfo }"
-  },
-  "context_menu_translate_full_page_context_menu": {
-    "message": "Preložiť stranu do { $lang }"
-  },
-  "context_menu_translate_full_page_context_menu_stop": {
-    "message": "Zastaviť automatický preklad pre { $site }"
-  },
-  "context_menu_translate_full_page": {
-    "message": "Preložiť stranu '{ $pageTitle }' do { $lang }"
-  },
-  "context_menu_translate_selection": {
-    "message": "Preložiť { $selection } pomocou { $translator }"
-  },
-  "share_with_friends": {
-    "message": "Ak sa vám aplikácia páči, zdieľajte ju so svojimi priateľmi"
-  },
-  "translation_data_failed": {
-    "message": "Načítanie údajov zlyhalo"
-  },
-  "rate_app_info1": {
-    "message": "Baví vás používať rozšírenie? Ohodnoťte ju 5 hviezdičkami!"
-  },
-  "rate_app_info2": {
-    "message": "Pomôže to ostatným používateľom nájsť rozšírenie a šíriť dobro."
-  },
-  "rate_app_button": {
-    "message": "Hodnotiť v obchode s rozšíreniami"
-  },
-  "rate_app_button_later": {
-    "message": "Pripomenúť mi to neskôr"
-  },
-  "target_lang_placeholder": {
-    "message": "Cieľové jazyky"
-  },
-  "source_lang_placeholder": {
-    "message": "Zdrojové jazyky"
-  },
-  "favorites_lang_title": {
-    "message": "Obľúbené"
-  },
-<<<<<<< HEAD
-  "favorites_info_tooltip": {
-    "message": "Ak chcete označiť/odznačiť jazyk ako obľúbený (zoznam sa zobrazí v hornej časti), použite { $hotkey } + klik"
-  },
-=======
->>>>>>> a1b54b2a
-  "donate_title": {
-    "message": "Prispieť"
-  },
-  "donate_description": {
-    "message": "Ak sa vám rozšírenie páči, zvážte možnosť prispieť vývojárom. Ďakujeme!"
-  },
-  "service_unavailable": {
-    "message": "Služba je nedostupná. Skúste to znova po 5 - 25 minútach. Ak sa to deje neustále, zvýšte oneskorenie prekladu v nastaveniach."
-  },
-  "service_confirm_not_a_robot": {
-    "message": "Môžete tiež prejsť na { $link } a potvrdiť, že nie ste robot."
-  },
-  "privacy_policy_title_updated": {
-    "message": "Zásady ochrany osobných údajov boli aktualizované"
-  },
-  "privacy_policy_accept_terms": {
-    "message": "Prijať zmluvné podmienky"
-  },
-  "mellowtel_greetings": {
-    "message": "Ahoj, kamarát 👋"
-  },
-  "mellowtel_text1": {
-    "message": "Ako možno viete, toto rozšírenie je zadarmo a je k dispozícii pre každého... ale aby sme ho mohli udržať, tentoraz vyžadujeme od vás určitú akciu!"
-  },
-  "mellowtel_text2": {
-    "message": "Táto nová verzia obsahuje knižnicu s otvoreným kódom { $link }. Táto knižnica vám umožňuje zdieľať váš nevyužitý internet s dôveryhodnými AI laboratóriami a startupmi, ktoré ho využívajú na trénovanie svojich modelov."
-  },
-  "mellowtel_usage_title": {
-    "message": "Mellowtel využívame na:"
-  },
-  "mellowtel_usage1": {
-    "message": "Sledovanie výpadkov služby"
-  },
-  "mellowtel_usage2": {
-    "message": "Meranie kvality služby"
-  },
-  "mellowtel_usage3": {
-    "message": "Ako vývojár tohto rozšírenia získate malý podiel z príjmov"
-  },
-  "mellowtel_accept_all_info1": {
-    "message": "Ak zvolíte možnosť 'Prijať všetko', budeme tiež používať rozhranie API spoločnosti Mellowtel na: umožní dôveryhodným partnerom prístup k internetovým zdrojom tým, že časť ich prevádzky bude smerovaná aj cez váš uzol v sieti."
-  },
-  "mellowtel_accept_all_info2": {
-    "message": "Mellowtel zdieľa len vašu šírku pásma. Bezpečnosť a súkromie sú 100% zaručené a knižnica má otvorený kód pre všetkých na prezeranie."
-  },
-  "mellowtel_regulation1": {
-    "message": "Neposkytuje, nezdieľa ani nepredáva osobné údaje (ani anonymizované údaje)."
-  },
-  "mellowtel_regulation2": {
-    "message": "Je tiež prísne regulovaný: Mellowtel neustále komunikuje s regulátormi Chrome Web Store, aby zaručil bezpečný zážitok."
-  },
-  "mellowtel_regulation3": {
-    "message": "Taktiež poskytuje regulátorom CWS nástroje na monitorovanie a zabezpečenie dodržiavania pravidiel."
-  },
-  "mellowtel_button_decline": {
-    "message": "Odmietnuť voliteľné použitie"
-  },
-  "mellowtel_button_accept": {
-    "message": "Prijať všetko"
-  },
-  "mellowtel_dialog_footer": {
-    "message": "Ďakujeme, že ste si našli čas na prečítanie, tímy { $devs }."
-  },
-  "error_403_auth_failed": {
-    "message": "Autorizácia zlyhala. Prosím, zadajte platný kľúč API v nastaveniach."
-  },
-  "pdf_use_custom_viewer": {
-    "message": "Podpora prekladov v PDF súboroch"
-  },
-  "pdf_use_custom_viewer_info": {
-    "message": "Táto možnosť nahradí predvolený prehliadač PDF"
-  },
-  "ai_choose_model": {
-    "message": "Vyberte AI model"
-  },
-  "ai_choose_model_cost_effective": {
-    "message": "Najúspornejší z hľadiska nákladov"
-  },
-  "ai_choose_model_recommended": {
-    "message": "Odporúčaný model"
-  },
-  "auth_access_info_steps_openai": {
-    "message": "1) Zaregistrujte sa na platform.openai.com 2) Vytvorte prístupový kľúč API 3) Dobite si kredit (5$+)"
-  },
-  "auth_access_info_steps_grok": {
-    "message": "Zaregistrujte sa na adrese console.x.ai a dobite si kredit (napr. prostredníctvom kreditnej karty)"
-  },
-  "auth_access_info_steps_deepseek": {
-    "message": "Zaregistrujte sa na platform.deepseek.com a dobite si kredit (napr. cez Paypal)"
-  },
-  "auth_access_info_api_key": {
-    "message": "Zadajte  kľúč API na získanie prekladov { $provider }"
-  },
-  "auth_clear_key_info": {
-    "message": "Odstrániť kľúč API { $provider }"
-  },
-  "auth_safety_warning_info": {
-    "message": "Upozornenie: NEVKLADAJTE svoj kľúč API nikde inde okrem tohto okna rozšírenia"
-  },
-  "pro_version_promo_link_text": {
-    "message": "20 % zľava na PRO"
-  },
-  "pro_version_promo_tooltip": {
-    "message": "Pripravujeme verziu PRO s celostránkovým prekladom AI. Pre viac informácií a uplatnenie zľavy kliknite sem."
-  }
+{
+  "short_description": {
+    "message": "Jednoduchý preklad textu na webových stránkach"
+  },
+  "description": {
+    "message": "Prekladajte texty na stránkach, prispôsobte si vzhľad vyskakovacej ponuky a mnoho ďalšieho."
+  },
+  "open_in_window": {
+    "message": "Otvoriť v externom okne"
+  },
+  "tab_settings": {
+    "message": "Nastavenia"
+  },
+  "tab_theme": {
+    "message": "Ponuka"
+  },
+  "tab_text_input": {
+    "message": "Preložiť"
+  },
+  "tab_history": {
+    "message": "História"
+  },
+  "setting_title_common": {
+    "message": "Všeobecné"
+  },
+  "setting_title_text_input": {
+    "message": "Preložiť"
+  },
+  "setting_title_popup": {
+    "message": "Vyskakovacia ponuka"
+  },
+  "setting_title_translator_service": {
+    "message": "Služba"
+  },
+  "settings_title_tts": {
+    "message": "Prevod textu na reč"
+  },
+  "settings_title_appearance": {
+    "message": "Vzhľad"
+  },
+  "settings_title_full_page_translation": {
+    "message": "Preklad celej stránky"
+  },
+  "settings_title_full_page_excluded_pages": {
+    "message": "Nikdy neprekladať"
+  },
+  "settings_title_full_page_always_translate": {
+    "message": "Vždy preložiť"
+  },
+  "settings_title_full_page_show_original_onmouseover": {
+    "message": "Pri prechode myšou zobraziť pôvodný text"
+  },
+  "settings_title_full_page_show_translation_onmouseover": {
+    "message": "Pri prechode myšou zobraziť preložený text"
+  },
+  "settings_title_full_page_show_replace_texts": {
+    "message": "Nahradiť text dokumentu prekladom"
+  },
+  "settings_title_full_page_show_traffic_save_mode": {
+    "message": "Zapnúť režim 'úspora dát'"
+  },
+  "settings_title_full_page_show_traffic_save_mode_info": {
+    "message": "Šetrenie siete/API prekladaním iba zobrazených textov webovej stránky"
+  },
+  "settings_title_full_page_empty_list": {
+    "message": "Prázdny zoznam"
+  },
+  "settings_title_full_page_see_edit_list": {
+    "message": "Kliknutím zobrazíte a upravíte zoznam"
+  },
+  "settings_title_full_page_add_url": {
+    "message": "Pridať adresu URL"
+  },
+  "settings_title_full_page_add_url_error": {
+    "message": "Pokúsiť sa pridať neplatnú adresu URL"
+  },
+  "auto_play_tts": {
+    "message": "Automatické prehrávanie prevodu textu na reč"
+  },
+  "use_chrome_tts": {
+    "message": "Použiť funkciu prevodu textu na reč z Chromu"
+  },
+  "use_chrome_tts_tooltip_info": {
+    "message": "Táto možnosť je povolená vždy, keď prekladač nemá k dispozícii nástroj na preklad"
+  },
+  "use_dark_theme": {
+    "message": "Prepnúť tmavý motív pre toto okno"
+  },
+  "settings_title_advanced_providers_list": {
+    "message": "Rozšírený zoznam prekladačov"
+  },
+  "settings_title_advanced_providers_list_show": {
+    "message": "Zobraziť rozšírený zoznam prekladačov"
+  },
+  "settings_title_advanced_providers_list_hide": {
+    "message": "Skryť rozšírený zoznam prekladačov"
+  },
+  "settings_title_voice": {
+    "message": "Hlas"
+  },
+  "tts_default_system_voice": {
+    "message": "Predvolený systémový hlas"
+  },
+  "tts_select_voice_title": {
+    "message": "Vyberte hlas"
+  },
+  "tts_play_demo_sound": {
+    "message": "Prehrať ukážku hlasu"
+  },
+  "tts_play_demo_sound_edit": {
+    "message": "Upraviť text ukážky hlasu"
+  },
+  "import_export_settings": {
+    "message": "Importovať alebo exportovať nastavenia"
+  },
+  "export_settings_button_label": {
+    "message": "Exportovať nastavenia"
+  },
+  "import_settings_button_label": {
+    "message": "Importovať nastavenia"
+  },
+  "import_incorrect_file_format": {
+    "message": "Nesprávny formát súboru (mal by byť pravdepodobne { $fileNameJson })"
+  },
+  "imported_setting_successful": {
+    "message": "Nastavenia rozšírenia úspešne importované pre { $key }"
+  },
+  "display_icon_near_selection": {
+    "message": "Zobraziť ikonu prekladu vedľa vybraného textu"
+  },
+  "show_tts_icon_inside_popup": {
+    "message": "Zobraziť ikonu prevodu textu na reč"
+  },
+  "show_select_provider_icon_in_popup": {
+    "message": "Zobraziť ikonu ďalšieho prekladu"
+  },
+  "show_copy_translation_icon": {
+    "message": "Zobraziť ikonu kopírovania a prekladu"
+  },
+  "show_save_as_favorite_icon": {
+    "message": "Zobraziť ikonu uloženia do obľúbených"
+  },
+  "show_close_popup_button": {
+    "message": "Zobraziť ikonu zatvorenia v pravom rohu"
+  },
+  "show_detected_language_block": {
+    "message": "Zobraziť rozpoznaný jazyk"
+  },
+  "display_on_click_by_selected_text": {
+    "message": "Zobraziť po kliknutí na výber"
+  },
+  "display_popup_after_text_selected": {
+    "message": "Zobraziť hneď po výbere textu"
+  },
+  "display_popup_on_double_click": {
+    "message": "Zobraziť po dvojitom kliknutí na slovo"
+  },
+  "display_popup_on_hotkey": {
+    "message": "Zobraziť po stlačení klávesovej skratky"
+  },
+  "remember_last_typed_text": {
+    "message": "Zapamätať si posledný napísaný text"
+  },
+  "sub_header_quick_access_hotkey": {
+    "message": "Nastaviť klávesovú skratku"
+  },
+  "quick_access_configure_link": {
+    "message": "Nastavenie klávesovej skratky pre rýchly prístup k tomuto oknu"
+  },
+  "swap_languages": {
+    "message": "Vymeniť jazyky"
+  },
+  "popup_position_title": {
+    "message": "Pozícia"
+  },
+  "popup_position_auto": {
+    "message": "Automatická (zarovnať k textu)"
+  },
+  "popup_position_left_top": {
+    "message": "Ľavý horný roh"
+  },
+  "popup_position_right_top": {
+    "message": "Pravý horný roh"
+  },
+  "popup_position_left_bottom": {
+    "message": "Ľavý dolný roh"
+  },
+  "popup_position_right_bottom": {
+    "message": "Pravý dolný roh"
+  },
+  "translation_delay": {
+    "message": "Oneskorenie prekladu"
+  },
+  "translation_delay_info": {
+    "message": "Ak často dochádza k blokovaniu (chyba 503) zo strany Google alebo iných služieb, nastavte väčšiu hodnotu oneskorenia"
+  },
+  "reverse_translate_select_placeholder": {
+    "message": "Spätný preklad jazyka"
+  },
+  "reverse_translate_add_action": {
+    "message": "Pridať reverzný jazyk: { $lang } -> ? (použiteľné len pri voľbe 'Automatické zistenie')"
+  },
+  "reverse_translate_delete_action": {
+    "message": "Zrušiť nastavenie jazyka spätného prekladu"
+  },
+  "custom_font_select": {
+    "message": "Select custom font"
+  },
+  "settings_show_more": {
+    "message": "Zobraziť viac nastavení"
+  },
+  "settings_show_less": {
+    "message": "Zobraziť menej nastavení"
+  },
+  "popup_play_icon_title": {
+    "message": "Prehrať"
+  },
+  "popup_copy_translation_title": {
+    "message": "Kopírovať preklad"
+  },
+  "popup_next_vendor_icon_title": {
+    "message": "Preložiť pomocou { $translator }"
+  },
+  "popup_demo_translation": {
+    "message": "Preložený text"
+  },
+  "popup_demo_dictionary_noun": {
+    "message": "podstatné meno"
+  },
+  "popup_demo_dictionary_values": {
+    "message": "Slovo 1, slovo 2, atď."
+  },
+  "sub_header_background": {
+    "message": "Pozadie"
+  },
+  "sub_header_box_shadow": {
+    "message": "Tieň boxu"
+  },
+  "sub_header_text": {
+    "message": "Text"
+  },
+  "sub_header_border": {
+    "message": "Rámik"
+  },
+  "sub_header_box_size": {
+    "message": "Veľkosť boxu"
+  },
+  "background_color": {
+    "message": "Farba"
+  },
+  "background_linear_gradient": {
+    "message": "Lineárne"
+  },
+  "box_shadow_color": {
+    "message": "Farba"
+  },
+  "box_shadow_inner": {
+    "message": "Vnútri"
+  },
+  "text_size": {
+    "message": "Veľkosť"
+  },
+  "text_font_family": {
+    "message": "Písmo"
+  },
+  "text_color": {
+    "message": "Farba"
+  },
+  "text_shadow": {
+    "message": "Tieň"
+  },
+  "text_shadow_size": {
+    "message": "Rádius rozostrenia"
+  },
+  "text_shadow_offset_x": {
+    "message": "Horizontálny posun"
+  },
+  "text_shadow_offset_y": {
+    "message": "Vertikálny posun"
+  },
+  "text_shadow_color": {
+    "message": "Farba"
+  },
+  "border_width": {
+    "message": "Šírka"
+  },
+  "border_style": {
+    "message": "Štýl"
+  },
+  "border_color": {
+    "message": "Farba"
+  },
+  "border_radius": {
+    "message": "Rádius"
+  },
+  "box_size_min_width": {
+    "message": "Min. šírka"
+  },
+  "box_size_min_height": {
+    "message": "Min. výška"
+  },
+  "box_size_max_width": {
+    "message": "Max. šírka"
+  },
+  "box_size_max_height": {
+    "message": "Max. výška"
+  },
+  "reset_to_default_button_text": {
+    "message": "Resetovať na predvolené"
+  },
+  "text_field_placeholder": {
+    "message": "Začnite písať tu, aby ste získali preklad"
+  },
+  "translated_with": {
+    "message": "Preložené pomocou { $translator } ({ $lang })"
+  },
+  "translated_from": {
+    "message": "Preložené z: { $lang }"
+  },
+  "translate_also_from": {
+    "message": "Preložiť aj z"
+  },
+  "spell_correction": {
+    "message": "Mysleli ste { $suggestion }?"
+  },
+  "text_input_translation_hint": {
+    "message": "Na okamžitý preklad použite { $hotkey }, oneskorenie: { $timeout } ms"
+  },
+  "history_enabled_flag": {
+    "message": "Zapnuté"
+  },
+  "history_settings_save_words_only": {
+    "message": "Uložiť iba slovníkové slová"
+  },
+  "history_search_input_placeholder": {
+    "message": "Vyhľadávanie v histórii"
+  },
+  "history_clear_period_hour": {
+    "message": "Posledná hodina"
+  },
+  "history_clear_period_day": {
+    "message": "Posledný deň"
+  },
+  "history_clear_period_month": {
+    "message": "Posledný mesiac"
+  },
+  "history_clear_period_year": {
+    "message": "Posledný rok"
+  },
+  "history_clear_period_all": {
+    "message": "Všetko"
+  },
+  "history_button_clear": {
+    "message": "Vymazať históriu"
+  },
+  "history_button_show_more": {
+    "message": "Zobraziť viac"
+  },
+  "history_export_entries": {
+    "message": "Exportovať { $format }"
+  },
+  "history_import_entries": {
+    "message": "Importovať { $format }"
+  },
+  "history_page_size": {
+    "message": "Na stranu"
+  },
+  "history_icon_tooltip_search": {
+    "message": "Vyhľadať"
+  },
+  "history_icon_tooltip_imp_exp": {
+    "message": "Importovať/Exportovať"
+  },
+  "history_icon_tooltip_settings": {
+    "message": "Nastavenia"
+  },
+  "history_show_favorites_only": {
+    "message": "Zobraziť iba obľúbené"
+  },
+  "history_mark_as_favorite": {
+    "message": "Označiť položku ako obľúbenú"
+  },
+  "history_unmark_as_favorite": {
+    "message": "Odobrať položku z obľúbených"
+  },
+  "history_import_success": {
+    "message": "Úspešne importované položky histórie { $itemsCount }"
+  },
+  "history_import_file_error": {
+    "message": "Chyba pri čítaní súboru '{ $fileName }': { $errorInfo }"
+  },
+  "context_menu_translate_full_page_context_menu": {
+    "message": "Preložiť stranu do { $lang }"
+  },
+  "context_menu_translate_full_page_context_menu_stop": {
+    "message": "Zastaviť automatický preklad pre { $site }"
+  },
+  "context_menu_translate_full_page": {
+    "message": "Preložiť stranu '{ $pageTitle }' do { $lang }"
+  },
+  "context_menu_translate_selection": {
+    "message": "Preložiť { $selection } pomocou { $translator }"
+  },
+  "share_with_friends": {
+    "message": "Ak sa vám aplikácia páči, zdieľajte ju so svojimi priateľmi"
+  },
+  "translation_data_failed": {
+    "message": "Načítanie údajov zlyhalo"
+  },
+  "rate_app_info1": {
+    "message": "Baví vás používať rozšírenie? Ohodnoťte ju 5 hviezdičkami!"
+  },
+  "rate_app_info2": {
+    "message": "Pomôže to ostatným používateľom nájsť rozšírenie a šíriť dobro."
+  },
+  "rate_app_button": {
+    "message": "Hodnotiť v obchode s rozšíreniami"
+  },
+  "rate_app_button_later": {
+    "message": "Pripomenúť mi to neskôr"
+  },
+  "target_lang_placeholder": {
+    "message": "Cieľové jazyky"
+  },
+  "source_lang_placeholder": {
+    "message": "Zdrojové jazyky"
+  },
+  "favorites_lang_title": {
+    "message": "Obľúbené"
+  },
+  "donate_title": {
+    "message": "Prispieť"
+  },
+  "donate_description": {
+    "message": "Ak sa vám rozšírenie páči, zvážte možnosť prispieť vývojárom. Ďakujeme!"
+  },
+  "service_unavailable": {
+    "message": "Služba je nedostupná. Skúste to znova po 5 - 25 minútach. Ak sa to deje neustále, zvýšte oneskorenie prekladu v nastaveniach."
+  },
+  "service_confirm_not_a_robot": {
+    "message": "Môžete tiež prejsť na { $link } a potvrdiť, že nie ste robot."
+  },
+  "privacy_policy_title_updated": {
+    "message": "Zásady ochrany osobných údajov boli aktualizované"
+  },
+  "privacy_policy_accept_terms": {
+    "message": "Prijať zmluvné podmienky"
+  },
+  "mellowtel_greetings": {
+    "message": "Ahoj, kamarát 👋"
+  },
+  "mellowtel_text1": {
+    "message": "Ako možno viete, toto rozšírenie je zadarmo a je k dispozícii pre každého... ale aby sme ho mohli udržať, tentoraz vyžadujeme od vás určitú akciu!"
+  },
+  "mellowtel_text2": {
+    "message": "Táto nová verzia obsahuje knižnicu s otvoreným kódom { $link }. Táto knižnica vám umožňuje zdieľať váš nevyužitý internet s dôveryhodnými AI laboratóriami a startupmi, ktoré ho využívajú na trénovanie svojich modelov."
+  },
+  "mellowtel_usage_title": {
+    "message": "Mellowtel využívame na:"
+  },
+  "mellowtel_usage1": {
+    "message": "Sledovanie výpadkov služby"
+  },
+  "mellowtel_usage2": {
+    "message": "Meranie kvality služby"
+  },
+  "mellowtel_usage3": {
+    "message": "Ako vývojár tohto rozšírenia získate malý podiel z príjmov"
+  },
+  "mellowtel_accept_all_info1": {
+    "message": "Ak zvolíte možnosť 'Prijať všetko', budeme tiež používať rozhranie API spoločnosti Mellowtel na: umožní dôveryhodným partnerom prístup k internetovým zdrojom tým, že časť ich prevádzky bude smerovaná aj cez váš uzol v sieti."
+  },
+  "mellowtel_accept_all_info2": {
+    "message": "Mellowtel zdieľa len vašu šírku pásma. Bezpečnosť a súkromie sú 100% zaručené a knižnica má otvorený kód pre všetkých na prezeranie."
+  },
+  "mellowtel_regulation1": {
+    "message": "Neposkytuje, nezdieľa ani nepredáva osobné údaje (ani anonymizované údaje)."
+  },
+  "mellowtel_regulation2": {
+    "message": "Je tiež prísne regulovaný: Mellowtel neustále komunikuje s regulátormi Chrome Web Store, aby zaručil bezpečný zážitok."
+  },
+  "mellowtel_regulation3": {
+    "message": "Taktiež poskytuje regulátorom CWS nástroje na monitorovanie a zabezpečenie dodržiavania pravidiel."
+  },
+  "mellowtel_button_decline": {
+    "message": "Odmietnuť voliteľné použitie"
+  },
+  "mellowtel_button_accept": {
+    "message": "Prijať všetko"
+  },
+  "mellowtel_dialog_footer": {
+    "message": "Ďakujeme, že ste si našli čas na prečítanie, tímy { $devs }."
+  },
+  "error_403_auth_failed": {
+    "message": "Autorizácia zlyhala. Prosím, zadajte platný kľúč API v nastaveniach."
+  },
+  "pdf_use_custom_viewer": {
+    "message": "Podpora prekladov v PDF súboroch"
+  },
+  "pdf_use_custom_viewer_info": {
+    "message": "Táto možnosť nahradí predvolený prehliadač PDF"
+  },
+  "ai_choose_model": {
+    "message": "Vyberte AI model"
+  },
+  "ai_choose_model_cost_effective": {
+    "message": "Najúspornejší z hľadiska nákladov"
+  },
+  "ai_choose_model_recommended": {
+    "message": "Odporúčaný model"
+  },
+  "auth_access_info_steps_openai": {
+    "message": "1) Zaregistrujte sa na platform.openai.com 2) Vytvorte prístupový kľúč API 3) Dobite si kredit (5$+)"
+  },
+  "auth_access_info_steps_grok": {
+    "message": "Zaregistrujte sa na adrese console.x.ai a dobite si kredit (napr. prostredníctvom kreditnej karty)"
+  },
+  "auth_access_info_steps_deepseek": {
+    "message": "Zaregistrujte sa na platform.deepseek.com a dobite si kredit (napr. cez Paypal)"
+  },
+  "auth_access_info_api_key": {
+    "message": "Zadajte  kľúč API na získanie prekladov { $provider }"
+  },
+  "auth_clear_key_info": {
+    "message": "Odstrániť kľúč API { $provider }"
+  },
+  "auth_safety_warning_info": {
+    "message": "Upozornenie: NEVKLADAJTE svoj kľúč API nikde inde okrem tohto okna rozšírenia"
+  },
+  "pro_version_promo_link_text": {
+    "message": "20 % zľava na PRO"
+  },
+  "pro_version_promo_tooltip": {
+    "message": "Pripravujeme verziu PRO s celostránkovým prekladom AI. Pre viac informácií a uplatnenie zľavy kliknite sem."
+  }
 }