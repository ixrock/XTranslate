--- conflicted
+++ resolved
@@ -368,12 +368,6 @@
   "favorites_lang_title": {
     "message": "즐겨찾기"
   },
-<<<<<<< HEAD
-  "favorites_info_tooltip": {
-    "message": "언어를 즐겨찾기로 표시/해제하려면 (목록은 상단에 표시됩니다) { $hotkey } + 클릭을 사용하세요"
-  },
-=======
->>>>>>> a1b54b2a
   "donate_title": {
     "message": "개발자 지원"
   },
