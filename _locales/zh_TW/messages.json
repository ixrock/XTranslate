{
  "short_description": {
    "message": "簡單翻譯網頁上的文字"
  },
  "description": {
    "message": "在頁面上下文中翻譯文字，自定義彈出框樣式等更多功能。"
  },
  "open_in_window": {
    "message": "在外部視窗中開啟"
  },
  "tab_settings": {
    "message": "設定"
  },
  "tab_theme": {
    "message": "彈出框"
  },
  "tab_text_input": {
    "message": "翻譯"
  },
  "tab_history": {
    "message": "歷史記錄"
  },
  "setting_title_common": {
    "message": "通用"
  },
  "setting_title_text_input": {
    "message": "翻譯"
  },
  "setting_title_popup": {
    "message": "彈出框"
  },
  "setting_title_translator_service": {
    "message": "服務"
  },
  "settings_title_tts": {
    "message": "語音合成"
  },
  "settings_title_appearance": {
    "message": "外觀"
  },
  "auto_play_tts": {
    "message": "自動播放語音"
  },
  "use_chrome_tts": {
    "message": "強制使用系統語音引擎"
  },
  "use_chrome_tts_tooltip_info": {
    "message": "當翻譯器沒有自帶語音引擎時，此選項會自動啟用"
  },
  "use_dark_theme": {
    "message": "切換到深色主題"
  },
  "tts_default_system_voice": {
    "message": "預設系統語音"
  },
  "tts_select_voice_title": {
    "message": "選擇語音"
  },
  "tts_play_demo_sound": {
    "message": "播放示範音效"
  },
  "tts_play_demo_sound_edit": {
    "message": "編輯語音示範文字"
  },
  "import_export_settings": {
    "message": "匯入或匯出設定"
  },
  "export_settings_button_label": {
    "message": "匯出設定"
  },
  "import_settings_button_label": {
    "message": "匯入設定"
  },
  "import_incorrect_file_format": {
    "message": "檔案格式不正確（應為 { $fileNameJson }）"
  },
  "imported_setting_successful": {
    "message": "已成功匯入鍵值為 { $key } 的設定"
  },
  "display_icon_near_selection": {
    "message": "在選中文本附近顯示圖示"
  },
  "show_tts_icon_inside_popup": {
    "message": "顯示語音合成圖示"
  },
  "show_select_provider_icon_in_popup": {
    "message": "顯示下個翻譯器圖示"
  },
  "show_copy_translation_icon": {
    "message": "顯示複製翻譯圖示"
  },
  "show_save_as_favorite_icon": {
    "message": "顯示保存為收藏圖示"
  },
  "show_close_popup_button": {
    "message": "在右上角顯示關閉彈出框按鈕"
  },
  "show_detected_language_block": {
    "message": "顯示檢測到的語言"
  },
  "display_on_click_by_selected_text": {
    "message": "點擊選取文字後顯示"
  },
  "display_popup_after_text_selected": {
    "message": "選擇文字後即時顯示"
  },
  "display_popup_on_double_click": {
    "message": "雙擊單詞時顯示"
  },
  "display_popup_on_hotkey": {
    "message": "按下快捷鍵時顯示"
  },
  "remember_last_typed_text": {
    "message": "記住上次輸入的文字"
  },
  "sub_header_quick_access_hotkey": {
    "message": "設置全域快捷鍵"
  },
  "quick_access_configure_link": {
    "message": "配置快捷鍵以快速訪問此視窗"
  },
  "swap_languages": {
    "message": "交換語言"
  },
  "popup_position_title": {
    "message": "位置"
  },
  "popup_position_auto": {
    "message": "自動（對齊文字）"
  },
  "popup_position_left_top": {
    "message": "左上角"
  },
  "popup_position_right_top": {
    "message": "右上角"
  },
  "popup_position_left_bottom": {
    "message": "左下角"
  },
  "popup_position_right_bottom": {
    "message": "右下角"
  },
  "translation_delay": {
    "message": "翻譯延遲"
  },
  "translation_delay_info": {
    "message": "如果您經常遇到來自 Google 或其他服務的封鎖（503 錯誤），請設置較大的延遲值"
  },
  "reverse_translate_select_placeholder": {
    "message": "反向翻譯語言"
  },
  "reverse_translate_add_action": {
    "message": "添加反向語言：{ $lang } -> ? （僅適用於“自動檢測”選項）"
  },
  "reverse_translate_delete_action": {
    "message": "移除反向翻譯語言"
  },
  "custom_font_select": {
    "message": "選擇自定義字體"
  },
  "popup_play_icon_title": {
    "message": "播放"
  },
  "popup_copy_translation_title": {
    "message": "複製翻譯"
  },
  "popup_next_vendor_icon_title": {
    "message": "使用 { $translator } 翻譯"
  },
  "popup_demo_translation": {
    "message": "翻譯的文字"
  },
  "popup_demo_dictionary_noun": {
    "message": "名詞"
  },
  "popup_demo_dictionary_values": {
    "message": "詞語 1，詞語 2 等"
  },
  "sub_header_background": {
    "message": "背景"
  },
  "sub_header_box_shadow": {
    "message": "陰影"
  },
  "sub_header_text": {
    "message": "文字"
  },
  "sub_header_border": {
    "message": "邊框"
  },
  "sub_header_box_size": {
    "message": "框尺寸"
  },
  "background_color": {
    "message": "顏色"
  },
  "background_linear_gradient": {
    "message": "漸層"
  },
  "box_shadow_color": {
    "message": "顏色"
  },
  "box_shadow_inner": {
    "message": "內部"
  },
  "text_size": {
    "message": "大小"
  },
  "text_font_family": {
    "message": "字體"
  },
  "text_color": {
    "message": "顏色"
  },
  "text_shadow": {
    "message": "陰影"
  },
  "text_shadow_size": {
    "message": "模糊半徑"
  },
  "text_shadow_offset_x": {
    "message": "水平偏移"
  },
  "text_shadow_offset_y": {
    "message": "垂直偏移"
  },
  "text_shadow_color": {
    "message": "顏色"
  },
  "border_width": {
    "message": "寬度"
  },
  "border_style": {
    "message": "樣式"
  },
  "border_color": {
    "message": "顏色"
  },
  "border_radius": {
    "message": "半徑"
  },
  "box_size_min_width": {
    "message": "最小寬度"
  },
  "box_size_min_height": {
    "message": "最小高度"
  },
  "box_size_max_width": {
    "message": "最大寬度"
  },
  "box_size_max_height": {
    "message": "最大高度"
  },
  "reset_to_default_button_text": {
    "message": "重置為預設值"
  },
  "text_field_placeholder": {
    "message": "開始輸入以獲取翻譯"
  },
  "translated_with": {
    "message": "使用 { $translator } 翻譯 ({ $lang })"
  },
  "translated_from": {
    "message": "翻譯來源：{ $lang }"
  },
  "translate_also_from": {
    "message": "也翻譯自"
  },
  "spell_correction": {
    "message": "您是指 { $suggestion }？"
  },
  "text_input_translation_hint": {
    "message": "按下 { $hotkey } 即時翻譯，延遲：{ $timeout }ms"
  },
  "history_enabled_flag": {
    "message": "已啟用"
  },
  "history_settings_save_words_only": {
    "message": "僅保存字典詞彙"
  },
  "history_search_input_placeholder": {
    "message": "搜索歷史記錄"
  },
  "history_clear_period_hour": {
    "message": "最近一小時"
  },
  "history_clear_period_day": {
    "message": "最近一天"
  },
  "history_clear_period_month": {
    "message": "最近一個月"
  },
  "history_clear_period_year": {
    "message": "最近一年"
  },
  "history_clear_period_all": {
    "message": "全部"
  },
  "history_button_clear": {
    "message": "清除歷史記錄"
  },
  "history_button_show_more": {
    "message": "顯示更多"
  },
  "history_export_entries": {
    "message": "匯出 { $format }"
  },
  "history_import_entries": {
    "message": "匯入 { $format }"
  },
  "history_page_size": {
    "message": "每頁大小"
  },
  "history_icon_tooltip_search": {
    "message": "搜索"
  },
  "history_icon_tooltip_imp_exp": {
    "message": "匯入 / 匯出"
  },
  "history_icon_tooltip_settings": {
    "message": "設定"
  },
  "history_show_favorites_only": {
    "message": "僅顯示收藏"
  },
  "history_mark_as_favorite": {
    "message": "將項目標記為收藏"
  },
  "history_unmark_as_favorite": {
    "message": "取消收藏"
  },
  "history_import_success": {
    "message": "成功匯入 { $itemsCount } 條歷史記錄"
  },
  "history_import_file_error": {
    "message": "讀取檔案 '{ $fileName }' 錯誤：{ $errorInfo }"
  },
  "context_menu_translate_full_page": {
    "message": "翻譯成 { $lang }"
  },
  "context_menu_translate_selection": {
    "message": "使用 { $translator } 翻譯 { $selection }"
  },
  "share_with_friends": {
    "message": "如果您喜歡此應用，請與您的朋友分享"
  },
  "translation_data_failed": {
    "message": "數據加載失敗"
  },
  "rate_app_info1": {
    "message": "喜歡此應用嗎？請給我們打 5 星好評！"
  },
  "rate_app_info2": {
    "message": "這將幫助其他用戶發現此擴充功能並傳播其好處。"
  },
  "rate_app_button": {
    "message": "在擴充功能商店中評分"
  },
  "rate_app_button_later": {
    "message": "稍後提醒我"
  },
  "target_lang_placeholder": {
    "message": "目標語言"
  },
  "source_lang_placeholder": {
    "message": "來源語言"
  },
  "favorites_lang_title": {
    "message": "收藏"
  },
<<<<<<< HEAD
  "favorites_info_tooltip": {
    "message": "要標記/取消標記語言為收藏（列表顯示在頂部），請使用 { $hotkey } + 點擊"
  },
=======
>>>>>>> a1b54b2a
  "donate_title": {
    "message": "支援開發者"
  },
  "donate_description": {
    "message": "如果您喜歡此應用，請考慮向開發者捐款。謝謝！"
  },
  "service_unavailable": {
    "message": "服務不可用。請稍後 5-25 分鐘後再試。如果此情況經常發生，請在設定中增加翻譯延遲。"
  },
  "service_confirm_not_a_robot": {
    "message": "您也可以訪問 { $link } 並確認您不是機器人。"
  },
  "privacy_policy_title_updated": {
    "message": "隱私政策已更新"
  },
  "privacy_policy_accept_terms": {
    "message": "接受條款與條件"
  },
  "mellowtel_greetings": {
    "message": "您好，朋友 👋"
  },
  "mellowtel_text1": {
    "message": "如您所知，這個擴充功能是免費的，對所有人開放……但為了維持其運行，我們這次需要您的幫助！"
  },
  "mellowtel_text2": {
    "message": "此新版本包含了開源 { $link } 庫。這個庫允許您與受信任的 AI 實驗室和新創公司共享未使用的網路來訓練他們的模型。"
  },
  "mellowtel_usage_title": {
    "message": "我們使用 Mellowtel 來："
  },
  "mellowtel_usage1": {
    "message": "跟蹤服務中斷"
  },
  "mellowtel_usage2": {
    "message": "測量服務質量"
  },
  "mellowtel_usage3": {
    "message": "作為此擴充功能的開發者，從中獲得少量收入"
  },
  "mellowtel_accept_all_info1": {
    "message": "如果您選擇“接受全部”，我們還將使用 Mellowtel API：允許受信任的合作夥伴通過您的節點路由其部分流量來訪問網路資源。"
  },
  "mellowtel_accept_all_info2": {
    "message": "Mellowtel 僅共享您的頻寬。安全性和隱私 100% 保證，該庫是開源的，供所有人查看。"
  },
  "mellowtel_regulation1": {
    "message": "它不會收集、共享或出售個人信息（甚至匿名數據）。"
  },
  "mellowtel_regulation2": {
    "message": "它還受到高度監管：Mellowtel 與 Chrome 擴充功能商店的監管機構保持溝通，以確保安全體驗。"
  },
  "mellowtel_regulation3": {
    "message": "它還向擴充功能商店監管機構提供工具，以監控和執行合規性。"
  },
  "mellowtel_button_decline": {
    "message": "拒絕選用"
  },
  "mellowtel_button_accept": {
    "message": "接受全部"
  },
  "mellowtel_dialog_footer": {
    "message": "感謝您花時間閱讀，開發團隊 { $devs }。"
  },
  "error_403_auth_failed": {
    "message": "授權失敗。請在設定中提供有效的 API 金鑰"
  },
  "ai_choose_model": {
    "message": "選擇 AI 模型"
  },
  "ai_choose_model_cost_effective": {
    "message": "最具成本效益"
  },
  "ai_choose_model_recommended": {
    "message": "推薦模型"
  },
  "pdf_use_custom_viewer": {
    "message": "支援 PDF 文件翻譯"
  },
  "pdf_use_custom_viewer_info": {
    "message": "此選項將替換預設的 PDF 檢視器"
  }
}<|MERGE_RESOLUTION|>--- conflicted
+++ resolved
@@ -368,12 +368,6 @@
   "favorites_lang_title": {
     "message": "收藏"
   },
-<<<<<<< HEAD
-  "favorites_info_tooltip": {
-    "message": "要標記/取消標記語言為收藏（列表顯示在頂部），請使用 { $hotkey } + 點擊"
-  },
-=======
->>>>>>> a1b54b2a
   "donate_title": {
     "message": "支援開發者"
   },
