{
  "short_description": {
    "message": "Traduci facilmente il testo nelle pagine web"
  },
  "description": {
    "message": "Traduci testi nel contesto della pagina, personalizza il tuo stile di blocco pop-up e altro ancora."
  },
  "open_in_window": {
    "message": "Apri in una finestra esterna"
  },
  "tab_settings": {
    "message": "Impostazioni"
  },
  "tab_theme": {
    "message": "Pop-up"
  },
  "tab_text_input": {
    "message": "Traduci"
  },
  "tab_history": {
    "message": "Cronologia"
  },
  "setting_title_common": {
    "message": "Comune"
  },
  "setting_title_text_input": {
    "message": "Traduci"
  },
  "setting_title_popup": {
    "message": "Pop-up"
  },
  "setting_title_translator_service": {
    "message": "Servizio"
  },
  "settings_title_tts": {
    "message": "Testo a voce"
  },
  "settings_title_appearance": {
    "message": "Aspetto"
  },
  "auto_play_tts": {
    "message": "Riproduzione automatica del testo a voce"
  },
  "use_chrome_tts": {
    "message": "Forza l'uso del motore di testo a voce del sistema"
  },
  "use_chrome_tts_tooltip_info": {
    "message": "Questa opzione è attivata automaticamente quando il traduttore non ha il proprio motore TTS"
  },
  "use_dark_theme": {
    "message": "Cambia al tema scuro per questa finestra"
  },
  "tts_default_system_voice": {
    "message": "Voce di sistema predefinita"
  },
  "tts_select_voice_title": {
    "message": "Seleziona la voce"
  },
  "tts_play_demo_sound": {
    "message": "Riproduci suono di dimostrazione"
  },
  "tts_play_demo_sound_edit": {
    "message": "Modifica il testo per la dimostrazione vocale"
  },
  "import_export_settings": {
    "message": "Importa o esporta impostazioni"
  },
  "export_settings_button_label": {
    "message": "Esporta impostazioni"
  },
  "import_settings_button_label": {
    "message": "Importa impostazioni"
  },
  "import_incorrect_file_format": {
    "message": "Formato file errato (dovrebbe essere probabilmente { $fileNameJson })"
  },
  "imported_setting_successful": {
    "message": "Impostazioni sotto la chiave { $key } importate con successo"
  },
  "display_icon_near_selection": {
    "message": "Mostra icona vicino al testo selezionato"
  },
  "show_tts_icon_inside_popup": {
    "message": "Mostra icona testo a voce"
  },
  "show_select_provider_icon_in_popup": {
    "message": "Mostra icona traduzione successiva"
  },
  "show_copy_translation_icon": {
    "message": "Mostra icona per copiare la traduzione"
  },
  "show_save_as_favorite_icon": {
    "message": "Mostra icona per salvare come preferito"
  },
  "show_close_popup_button": {
    "message": "Mostra pulsante di chiusura del pop-up nell'angolo in alto a destra"
  },
  "show_detected_language_block": {
    "message": "Mostra lingua rilevata"
  },
  "display_on_click_by_selected_text": {
    "message": "Mostra al clic sulla selezione"
  },
  "display_popup_after_text_selected": {
    "message": "Mostra subito dopo la selezione del testo"
  },
  "display_popup_on_double_click": {
    "message": "Mostra al doppio clic su una parola"
  },
  "display_popup_on_hotkey": {
    "message": "Mostra quando premo il tasto di scelta rapida"
  },
  "remember_last_typed_text": {
    "message": "Ricorda l'ultimo testo digitato"
  },
  "sub_header_quick_access_hotkey": {
    "message": "Configura la scorciatoia globale"
  },
  "quick_access_configure_link": {
    "message": "Configura la scorciatoia da tastiera per l'accesso rapido a questa finestra"
  },
  "swap_languages": {
    "message": "Scambia le lingue"
  },
  "popup_position_title": {
    "message": "Posizione"
  },
  "popup_position_auto": {
    "message": "Auto (allineato al testo)"
  },
  "popup_position_left_top": {
    "message": "Angolo superiore sinistro"
  },
  "popup_position_right_top": {
    "message": "Angolo superiore destro"
  },
  "popup_position_left_bottom": {
    "message": "Angolo inferiore sinistro"
  },
  "popup_position_right_bottom": {
    "message": "Angolo inferiore destro"
  },
  "translation_delay": {
    "message": "Ritardo della traduzione"
  },
  "translation_delay_info": {
    "message": "Se spesso riscontri blocchi (errore 503) da Google o altri servizi, imposta un valore di ritardo maggiore"
  },
  "reverse_translate_select_placeholder": {
    "message": "Traduci la lingua in modo inverso"
  },
  "reverse_translate_add_action": {
    "message": "Aggiungi lingua inversa: { $lang } -> ? (applicabile solo con l'opzione 'Rilevazione automatica')"
  },
  "reverse_translate_delete_action": {
    "message": "Rimuovi la traduzione inversa della lingua"
  },
  "custom_font_select": {
    "message": "Seleziona un font personalizzato"
  },
  "popup_play_icon_title": {
    "message": "Ascolta"
  },
  "popup_copy_translation_title": {
    "message": "Copia traduzione"
  },
  "popup_next_vendor_icon_title": {
    "message": "Traduci con { $translator }"
  },
  "popup_demo_translation": {
    "message": "Testo tradotto"
  },
  "popup_demo_dictionary_noun": {
    "message": "nome"
  },
  "popup_demo_dictionary_values": {
    "message": "Parola 1, parola 2, ecc."
  },
  "sub_header_background": {
    "message": "Sfondo"
  },
  "sub_header_box_shadow": {
    "message": "Ombra della scatola"
  },
  "sub_header_text": {
    "message": "Testo"
  },
  "sub_header_border": {
    "message": "Bordo"
  },
  "sub_header_box_size": {
    "message": "Dimensione della scatola"
  },
  "background_color": {
    "message": "Colore"
  },
  "background_linear_gradient": {
    "message": "Lineare"
  },
  "box_shadow_color": {
    "message": "Colore"
  },
  "box_shadow_inner": {
    "message": "Interno"
  },
  "text_size": {
    "message": "Dimensione"
  },
  "text_font_family": {
    "message": "Font"
  },
  "text_color": {
    "message": "Colore"
  },
  "text_shadow": {
    "message": "Ombra"
  },
  "text_shadow_size": {
    "message": "Raggio di sfocatura"
  },
  "text_shadow_offset_x": {
    "message": "Offset orizzontale"
  },
  "text_shadow_offset_y": {
    "message": "Offset verticale"
  },
  "text_shadow_color": {
    "message": "Colore"
  },
  "border_width": {
    "message": "Larghezza"
  },
  "border_style": {
    "message": "Stile"
  },
  "border_color": {
    "message": "Colore"
  },
  "border_radius": {
    "message": "Raggio"
  },
  "box_size_min_width": {
    "message": "Larghezza minima"
  },
  "box_size_min_height": {
    "message": "Altezza minima"
  },
  "box_size_max_width": {
    "message": "Larghezza massima"
  },
  "box_size_max_height": {
    "message": "Altezza massima"
  },
  "reset_to_default_button_text": {
    "message": "Ripristina alle impostazioni predefinite"
  },
  "text_field_placeholder": {
    "message": "Inizia a scrivere qui per ottenere la traduzione"
  },
  "translated_with": {
    "message": "Tradotto con { $translator } ({ $lang })"
  },
  "translated_from": {
    "message": "Tradotto da: { $lang }"
  },
  "translate_also_from": {
    "message": "Traduci anche da"
  },
  "spell_correction": {
    "message": "Intendevi dire { $suggestion }?"
  },
  "text_input_translation_hint": {
    "message": "{ $hotkey } per tradurre immediatamente, ritardo: { $timeout }ms"
  },
  "history_enabled_flag": {
    "message": "Abilitato"
  },
  "history_settings_save_words_only": {
    "message": "Salva solo parole del dizionario"
  },
  "history_search_input_placeholder": {
    "message": "Cerca nella cronologia"
  },
  "history_clear_period_hour": {
    "message": "Ultima ora"
  },
  "history_clear_period_day": {
    "message": "Ultimo giorno"
  },
  "history_clear_period_month": {
    "message": "Ultimo mese"
  },
  "history_clear_period_year": {
    "message": "Ultimo anno"
  },
  "history_clear_period_all": {
    "message": "Tutto"
  },
  "history_button_clear": {
    "message": "Cancella cronologia"
  },
  "history_button_show_more": {
    "message": "Mostra altro"
  },
  "history_export_entries": {
    "message": "Esporta { $format }"
  },
  "history_import_entries": {
    "message": "Importa { $format }"
  },
  "history_page_size": {
    "message": "Dimensione della pagina"
  },
  "history_icon_tooltip_search": {
    "message": "Cerca"
  },
  "history_icon_tooltip_imp_exp": {
    "message": "Importa / Esporta"
  },
  "history_icon_tooltip_settings": {
    "message": "Impostazioni"
  },
  "history_show_favorites_only": {
    "message": "Mostra solo i preferiti"
  },
  "history_mark_as_favorite": {
    "message": "Segna elemento come preferito"
  },
  "history_unmark_as_favorite": {
    "message": "Rimuovi segnatura come preferito dell'elemento"
  },
  "history_import_success": {
    "message": "{ $itemsCount } voci di cronologia importate con successo"
  },
  "history_import_file_error": {
    "message": "Errore nella lettura del file '{ $fileName }': { $errorInfo }"
  },
  "context_menu_translate_full_page": {
    "message": "Traduci in { $lang }"
  },
  "context_menu_translate_selection": {
    "message": "Traduci { $selection } con { $translator }"
  },
  "share_with_friends": {
    "message": "Se ti piace l'app, condividila con i tuoi amici"
  },
  "translation_data_failed": {
    "message": "Caricamento dei dati fallito"
  },
  "rate_app_info1": {
    "message": "Ti piace usare l'app? Per favore, valutaci con 5 stelle!"
  },
  "rate_app_info2": {
    "message": "Aiuterà altri utenti a trovare l'estensione e a diffondere i benefici."
  },
  "rate_app_button": {
    "message": "Valuta nel negozio delle estensioni"
  },
  "rate_app_button_later": {
    "message": "Ricordamelo più tardi"
  },
  "target_lang_placeholder": {
    "message": "Lingue di destinazione"
  },
  "source_lang_placeholder": {
    "message": "Lingue di origine"
  },
  "favorites_lang_title": {
    "message": "Preferiti"
  },
<<<<<<< HEAD
  "favorites_info_tooltip": {
    "message": "Per segnare/desegnare una lingua come preferita (l'elenco viene mostrato in alto), usa { $hotkey } + clic"
  },
=======
>>>>>>> a1b54b2a
  "donate_title": {
    "message": "Supporto agli sviluppatori"
  },
  "donate_description": {
    "message": "Se ti piace l'app, considera di fare una donazione agli sviluppatori. Grazie!"
  },
  "service_unavailable": {
    "message": "Servizio non disponibile. Riprova dopo 5-25 minuti. Se succede continuamente, aumenta il ritardo della traduzione nelle impostazioni."
  },
  "service_confirm_not_a_robot": {
    "message": "Puoi anche andare su { $link } e confermare che non sei un robot."
  },
  "privacy_policy_title_updated": {
    "message": "La Politica sulla Privacy è stata aggiornata"
  },
  "privacy_policy_accept_terms": {
    "message": "Accetta i termini e le condizioni"
  },
  "mellowtel_greetings": {
    "message": "Ciao, amico 👋"
  },
  "mellowtel_text1": {
    "message": "Come forse sai, questa estensione è gratuita e disponibile per tutti... ma per mantenerla attiva questa volta abbiamo bisogno di un tuo intervento!"
  },
  "mellowtel_text2": {
    "message": "Questa nuova versione include la libreria open-source { $link }. Questa libreria ti permette di condividere la tua connessione internet inutilizzata con laboratori di IA e startup fidate che la utilizzano per addestrare i loro modelli."
  },
  "mellowtel_usage_title": {
    "message": "Usiamo Mellowtel per:"
  },
  "mellowtel_usage1": {
    "message": "Monitorare le interruzioni del servizio"
  },
  "mellowtel_usage2": {
    "message": "Misurare la qualità del servizio"
  },
  "mellowtel_usage3": {
    "message": "Come sviluppatore di questa estensione, ottenere una piccola parte del reddito"
  },
  "mellowtel_accept_all_info1": {
    "message": "Se scegli 'Accetta tutto', useremo anche l'API di Mellowtel per: permettere a partner fidati di accedere alle risorse internet, instradando anche parte del loro traffico attraverso il tuo nodo nella rete."
  },
  "mellowtel_accept_all_info2": {
    "message": "Mellowtel condivide solo la tua larghezza di banda. La sicurezza e la privacy sono garantite al 100% e la libreria è open-source per tutti da vedere."
  },
  "mellowtel_regulation1": {
    "message": "Non raccoglie, condivide o vende informazioni personali (nemmeno dati anonimizzati)."
  },
  "mellowtel_regulation2": {
    "message": "È anche altamente regolamentata: Mellowtel mantiene una comunicazione continua con i regolatori del Chrome Web Store per garantire un'esperienza sicura."
  },
  "mellowtel_regulation3": {
    "message": "Fornisce anche ai regolatori del CWS strumenti per monitorare e far rispettare la conformità."
  },
  "mellowtel_button_decline": {
    "message": "Rifiuta l'uso opzionale"
  },
  "mellowtel_button_accept": {
    "message": "Accetta tutto"
  },
  "mellowtel_dialog_footer": {
    "message": "Grazie per aver dedicato del tempo alla lettura, team { $devs }."
  },
  "error_403_auth_failed": {
    "message": "Autorizzazione fallita. Fornisci una chiave API valida nelle impostazioni."
  },
  "ai_choose_model": {
    "message": "Scegli il modello di IA"
  },
  "ai_choose_model_cost_effective": {
    "message": "Più efficiente in termini di costi"
  },
  "ai_choose_model_recommended": {
    "message": "Modello raccomandato"
  },
  "pdf_use_custom_viewer": {
    "message": "Supporto per le traduzioni nei file PDF"
  },
  "pdf_use_custom_viewer_info": {
    "message": "Questa opzione sostituirà il visualizzatore PDF predefinito"
  }
}<|MERGE_RESOLUTION|>--- conflicted
+++ resolved
@@ -368,12 +368,6 @@
   "favorites_lang_title": {
     "message": "Preferiti"
   },
-<<<<<<< HEAD
-  "favorites_info_tooltip": {
-    "message": "Per segnare/desegnare una lingua come preferita (l'elenco viene mostrato in alto), usa { $hotkey } + clic"
-  },
-=======
->>>>>>> a1b54b2a
   "donate_title": {
     "message": "Supporto agli sviluppatori"
   },
