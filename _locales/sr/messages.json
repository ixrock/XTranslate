{
  "short_description": {
    "message": "Lako prevedite tekst na veb stranicama"
  },
  "description": {
    "message": "Prevedite tekst sa veb stranice, prilagodite izgled iskačućeg prozora i još mnogo toga."
  },
  "open_in_window": {
    "message": "Otvori u zasebnom prozoru"
  },
  "tab_settings": {
    "message": "Podešavanja"
  },
  "tab_theme": {
    "message": "Iskačući prozor"
  },
  "tab_text_input": {
    "message": "Prevod"
  },
  "tab_history": {
    "message": "Istorija"
  },
  "setting_title_common": {
    "message": "Opšte"
  },
  "setting_title_text_input": {
    "message": "Prevod"
  },
  "setting_title_popup": {
    "message": "Iskačući prozor"
  },
  "setting_title_translator_service": {
    "message": "Prevodilac"
  },
  "settings_title_tts": {
    "message": "Pretvaranje teksta u govor (Text-to-speech, TTS)"
  },
  "settings_title_appearance": {
    "message": "Izgled"
  },
  "auto_play_tts": {
    "message": "Automatski reprodukuj pretvaranje teksta u govor"
  },
  "use_chrome_tts": {
    "message": "Koristi Chrome mehanizam za pretvaranje teksta u govor"
  },
  "use_chrome_tts_tooltip_info": {
    "message": "Ova opcija je automatski omogućena kada prevodilac nema dostupan TTS mehanizam"
  },
  "use_dark_theme": {
    "message": "Promeni temu"
  },
  "tts_default_system_voice": {
    "message": "Podrazumevani sistemski glas"
  },
  "tts_select_voice_title": {
    "message": "Izaberi glas"
  },
  "tts_play_demo_sound": {
    "message": "Pusti demo glas"
  },
  "tts_play_demo_sound_edit": {
    "message": "Promeni tekst za zvučni demo"
  },
  "import_export_settings": {
    "message": "Import/Export podešavanja"
  },
  "export_settings_button_label": {
    "message": "Export podešavanja"
  },
  "import_settings_button_label": {
    "message": "Import podešavanja"
  },
  "import_incorrect_file_format": {
    "message": "Neispravan format (trebalo bi da bude { $fileNameJson })"
  },
  "imported_setting_successful": {
    "message": "Podešavanja sa ključem { $key } su uspešno import-ovana"
  },
  "display_icon_near_selection": {
    "message": "Prikaži ikonicu pored izabranog teksta"
  },
  "show_tts_icon_inside_popup": {
    "message": "Prikaži ikonicu za pretvaranje teksta u govor"
  },
  "show_select_provider_icon_in_popup": {
    "message": "Prikaži ikonicu sledećeg prevodioca"
  },
  "show_copy_translation_icon": {
    "message": "Prikaži ikonicu za kopiranje prevoda"
  },
  "show_save_as_favorite_icon": {
    "message": "Prikaži ikonicu za čuvanje u omiljeno"
  },
  "show_close_popup_button": {
    "message": "Prikaži ikonicu za zatvaranje iskačućeg prozora u desnom uglu"
  },
  "show_detected_language_block": {
    "message": "Prikaži otkriveni jezik"
  },
  "display_on_click_by_selected_text": {
    "message": "Prikaži klikom na izabrani tekst"
  },
  "display_popup_after_text_selected": {
    "message": "Prikaži nakon izbora teksta"
  },
  "display_popup_on_double_click": {
    "message": "Prikaži dvoklikom na reč"
  },
  "display_popup_on_hotkey": {
    "message": "Prikaži pritiskom prečice"
  },
  "remember_last_typed_text": {
    "message": "Zapamti poslednji ukucani tekst"
  },
  "sub_header_quick_access_hotkey": {
    "message": "Podesi prečicu"
  },
  "quick_access_configure_link": {
    "message": "Podešavanje prečice na tastaturi za brzi pristup ovom prozoru"
  },
  "swap_languages": {
    "message": "Zameni jezike"
  },
  "popup_position_title": {
    "message": "Položaj"
  },
  "popup_position_auto": {
    "message": "Automatski (poravnato sa tekstom)"
  },
  "popup_position_left_top": {
    "message": "Gornji levi ugao"
  },
  "popup_position_right_top": {
    "message": "Gornji desni ugao"
  },
  "popup_position_left_bottom": {
    "message": "Donji levi ugao"
  },
  "popup_position_right_bottom": {
    "message": "Donji desni ugao"
  },
  "translation_delay": {
    "message": "Kašnjenje prevoda"
  },
  "translation_delay_info": {
    "message": "Ako često nailazite na blokiranje (greška 503) od Google-a ili drugih servisa, postavite veću vrednost kašnjenja"
  },
  "reverse_translate_select_placeholder": {
    "message": "Jezik za obrnuti prevod"
  },
  "reverse_translate_add_action": {
    "message": "Dodaj jezik za obrnuti prevod: { $lang } -> ? (primenljivo samo kad je 'Otkrivanje jezika' uključeno)"
  },
  "reverse_translate_delete_action": {
    "message": "Obriši jezik za obrnuti prevod"
  },
  "custom_font_select": {
    "message": "Izaberi prilagođeni font"
  },
  "popup_play_icon_title": {
    "message": "Preslušaj"
  },
  "popup_copy_translation_title": {
    "message": "Kopiraj prevod"
  },
  "popup_next_vendor_icon_title": {
    "message": "Prevedi pomoću: { $translator }"
  },
  "popup_demo_translation": {
    "message": "Prevedeni tekst"
  },
  "popup_demo_dictionary_noun": {
    "message": "imenica"
  },
  "popup_demo_dictionary_values": {
    "message": "Reč 1, reč 2, itd."
  },
  "sub_header_background": {
    "message": "Pozadina"
  },
  "sub_header_box_shadow": {
    "message": "Senka"
  },
  "sub_header_text": {
    "message": "Tekst"
  },
  "sub_header_border": {
    "message": "Ivica"
  },
  "sub_header_box_size": {
    "message": "Veličina okvira"
  },
  "background_color": {
    "message": "Boja"
  },
  "background_linear_gradient": {
    "message": "Linearno"
  },
  "box_shadow_color": {
    "message": "Boja"
  },
  "box_shadow_inner": {
    "message": "Unutra"
  },
  "text_size": {
    "message": "Veličina"
  },
  "text_font_family": {
    "message": "Font"
  },
  "text_color": {
    "message": "Boja"
  },
  "text_shadow": {
    "message": "Senka"
  },
  "text_shadow_size": {
    "message": "Zamagljivanje"
  },
  "text_shadow_offset_x": {
    "message": "Horizontalno odstupanje"
  },
  "text_shadow_offset_y": {
    "message": "Vertikalno odstupanje"
  },
  "text_shadow_color": {
    "message": "Boja"
  },
  "border_width": {
    "message": "Širina"
  },
  "border_style": {
    "message": "Stil"
  },
  "border_color": {
    "message": "Boja"
  },
  "border_radius": {
    "message": "Poluprečnik"
  },
  "box_size_min_width": {
    "message": "Minimalna širina"
  },
  "box_size_min_height": {
    "message": "Minimalna visina"
  },
  "box_size_max_width": {
    "message": "Maksimalna širina"
  },
  "box_size_max_height": {
    "message": "Maksimalna visina"
  },
  "reset_to_default_button_text": {
    "message": "Vrati na podrazumevano"
  },
  "text_field_placeholder": {
    "message": "Započnite kucanje da biste dobili prevod"
  },
  "translated_with": {
    "message": "Prevedeno pomoću: { $translator } ({ $lang })"
  },
  "translated_from": {
    "message": "Prevedeno sa: { $lang }"
  },
  "translate_also_from": {
    "message": "Prevedi i sa"
  },
  "spell_correction": {
    "message": "Da li ste mislili: { $suggestion }?"
  },
  "text_input_translation_hint": {
    "message": "{ $hotkey } za trenutni prevod, kašnjenje: { $timeout }ms"
  },
  "history_enabled_flag": {
    "message": "Omogućeno"
  },
  "history_settings_save_words_only": {
    "message": "Sačuvaj samo reči iz rečnika"
  },
  "history_search_input_placeholder": {
    "message": "Pretraži u istoriji"
  },
  "history_clear_period_hour": {
    "message": "Protekli sat"
  },
  "history_clear_period_day": {
    "message": "Protekli dan"
  },
  "history_clear_period_month": {
    "message": "Protekli mesec"
  },
  "history_clear_period_year": {
    "message": "Protekla godina"
  },
  "history_clear_period_all": {
    "message": "Sve"
  },
  "history_button_clear": {
    "message": "Obriši istoriju"
  },
  "history_button_show_more": {
    "message": "Prikaži više"
  },
  "history_export_entries": {
    "message": "Export-uj: { $format }"
  },
  "history_import_entries": {
    "message": "Import-uj: { $format }"
  },
  "history_page_size": {
    "message": "Veličina stranice"
  },
  "history_icon_tooltip_search": {
    "message": "Pretraga"
  },
  "history_icon_tooltip_imp_exp": {
    "message": "Import / Export"
  },
  "history_icon_tooltip_settings": {
    "message": "Podešavanja"
  },
  "history_show_favorites_only": {
    "message": "Prikaži samo omiljeno"
  },
  "history_mark_as_favorite": {
    "message": "Obeleži kao omiljeno"
  },
  "history_unmark_as_favorite": {
    "message": "Ukloni iz omiljenog"
  },
  "history_import_success": {
    "message": "Uspešno uvezenih stavki istorije: { $itemsCount }"
  },
  "history_import_file_error": {
    "message": "Greška u čitanju datoteke '{ $fileName }': { $errorInfo }"
  },
  "context_menu_translate_full_page": {
    "message": "Prevedi na { $lang }"
  },
  "context_menu_translate_selection": {
    "message": "Prevedi { $selection } pomoću: { $translator }"
  },
  "share_with_friends": {
    "message": "Ako vam se sviđa aplikacija, podelite je sa prijateljima:"
  },
  "translation_data_failed": {
    "message": "Učitavanje podataka nije uspelo"
  },
  "rate_app_info1": {
    "message": "Uživate u korišćenju aplikacije? Ocenite nas sa 5 zvezdica!"
  },
  "rate_app_info2": {
    "message": "To će pomoći drugim korisnicima da pronađu proširenje u veb prodavnici."
  },
  "rate_app_button": {
    "message": "Ocenite u veb prodavnici"
  },
  "rate_app_button_later": {
    "message": "Podseti me kasnije"
  },
  "target_lang_placeholder": {
    "message": "Ciljani jezici"
  },
  "source_lang_placeholder": {
    "message": "Izvorni jezici"
  },
  "favorites_lang_title": {
    "message": "Omiljeno"
  },
<<<<<<< HEAD
  "favorites_info_tooltip": {
    "message": "Da biste menjali omiljene jezike (lista na vrhu), koristite { $hotkey } + klik"
  },
=======
>>>>>>> a1b54b2a
  "donate_title": {
    "message": "Podrška developera"
  },
  "donate_description": {
    "message": "Ako vam se sviđa aplikacija, možete donirati developerima. Hvala!"
  },
  "service_unavailable": {
    "message": "Servis nije dostupan. Probajte ponovo za 5-25 minuta. Ako se to često dešava, povećajte vrednost kašnjenja prevoda u podešavanjima."
  },
  "service_confirm_not_a_robot": {
    "message": "Možete otići na { $link } i potvrditi da niste robot."
  },
  "privacy_policy_title_updated": {
    "message": "Politika privatnosti je ažurirana"
  },
  "privacy_policy_accept_terms": {
    "message": "Prihvatite odredbe i uslove"
  },
  "mellowtel_greetings": {
    "message": "Pozdrav, prijatelju 👋"
  },
  "mellowtel_text1": {
    "message": "Kao što verovatno znate, ovo proširenje je besplatno i dostupno svima... ali da bi nastavili, potrebno je da uradite par stvari!"
  },
  "mellowtel_text2": {
    "message": "Nova verzija uključuje open-source { $link } biblioteku. Ova biblioteka vam omogućava da podelite nekorišćeni internet sa pouzdanim AI laboratorijama i startup-ima koji ga koriste da treniraju svoje modele."
  },
  "mellowtel_usage_title": {
    "message": "Mellowtel koristimo za:"
  },
  "mellowtel_usage1": {
    "message": "Praćenje prekida rada servisa"
  },
  "mellowtel_usage2": {
    "message": "Merenje kvaliteta rada servisa"
  },
  "mellowtel_usage3": {
    "message": "Kao developer ovog proširenja, dobijamo mali deo prihoda"
  },
  "mellowtel_accept_all_info1": {
    "message": "Ako izaberete 'Prihvati sve', koristićemo Mellowtel API da: Dozvolimo pouzdanim partnerima da pristupe resursima na internetu rutiranjem dela njihovog saobraćaja kroz vaš čvor na mreži."
  },
  "mellowtel_accept_all_info2": {
    "message": "Mellowtel deli samo vaš propusni opseg. Sigurnost i privatnost su 100% garantovani i sama biblioteka je open source kako bi svi mogli da je vide."
  },
  "mellowtel_regulation1": {
    "message": "Ne prikuplja, ne deli, niti prodaje privatne informacije (čak ni anonimne podatke)."
  },
  "mellowtel_regulation2": {
    "message": "Takođe je visoko regulisano: Mellowtel komunicira sa regulatorima Chrome veb prodavnice da bi garantovao sigurno iskustvo."
  },
  "mellowtel_regulation3": {
    "message": "Takođe pruža i CWS regulatore sa alatima za nadgledanje i primenu usklađenosti."
  },
  "mellowtel_button_decline": {
    "message": "Odbij opciono"
  },
  "mellowtel_button_accept": {
    "message": "Prihvati sve"
  },
  "mellowtel_dialog_footer": {
    "message": "Hvala što ste izdvojili vreme da pročitate, timovi { $devs }."
  },
  "error_403_auth_failed": {
    "message": "Autorizacija nije uspela. Unesi validan API ključ za autentifikaciju u podešavanjima"
  },
  "ai_choose_model": {
    "message": "Izaberi AI model"
  },
  "ai_choose_model_cost_effective": {
    "message": "Najisplativije"
  },
  "ai_choose_model_recommended": {
    "message": "Preporučeni model"
  },
  "pdf_use_custom_viewer": {
    "message": "Podrška za prevode u PDF fajlovima"
  },
  "pdf_use_custom_viewer_info": {
    "message": "Ova opcija će pregaziti podrazumevani PDF pregledač"
  }
}<|MERGE_RESOLUTION|>--- conflicted
+++ resolved
@@ -368,12 +368,6 @@
   "favorites_lang_title": {
     "message": "Omiljeno"
   },
-<<<<<<< HEAD
-  "favorites_info_tooltip": {
-    "message": "Da biste menjali omiljene jezike (lista na vrhu), koristite { $hotkey } + klik"
-  },
-=======
->>>>>>> a1b54b2a
   "donate_title": {
     "message": "Podrška developera"
   },
