--- conflicted
+++ resolved
@@ -428,12 +428,6 @@
   "favorites_lang_title": {
     "message": "Избранное"
   },
-<<<<<<< HEAD
-  "favorites_info_tooltip": {
-    "message": "Чтобы добавить язык в избранное (список отображается сверху), используйте { $hotkey } + клик"
-  },
-=======
->>>>>>> a1b54b2a
   "donate_title": {
     "message": "Поддержка разработчиков"
   },
