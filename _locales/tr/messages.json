--- conflicted
+++ resolved
@@ -344,12 +344,6 @@
   "favorites_lang_title": {
     "message": "Sık kullanılanlar"
   },
-<<<<<<< HEAD
-  "favorites_info_tooltip": {
-    "message": "Dili sık kullanılan olarak işaretlemek/işaretini kaldırmak için (listede en üstte gösterilir), { $hotkey } + tıklama kullanın"
-  },
-=======
->>>>>>> a1b54b2a
   "donate_title": {
     "message": "Bağış yap"
   },
