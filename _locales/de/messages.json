{
  "short_description": {
    "message": "Text auf Webseiten einfach übersetzen"
  },
  "description": {
    "message": "Übersetzen Sie Texte im Kontext der Seite, passen Sie Ihren eigenen Stil des Popup-Blocks an und vieles mehr."
  },
  "open_in_window": {
    "message": "In externem Fenster öffnen"
  },
  "tab_settings": {
    "message": "Einstellungen"
  },
  "tab_theme": {
    "message": "Popup"
  },
  "tab_text_input": {
    "message": "Übersetzen"
  },
  "tab_history": {
    "message": "Verlauf"
  },
  "setting_title_common": {
    "message": "Allgemein"
  },
  "setting_title_text_input": {
    "message": "Übersetzen"
  },
  "setting_title_popup": {
    "message": "Popup"
  },
  "setting_title_translator_service": {
    "message": "Dienst"
  },
  "settings_title_tts": {
    "message": "Text-zu-Sprache"
  },
  "settings_title_appearance": {
    "message": "Aussehen"
  },
  "auto_play_tts": {
    "message": "Text-zu-Sprache automatisch abspielen"
  },
  "use_chrome_tts": {
    "message": "Erzwingen der Verwendung des System-Text-zu-Sprache-Engine"
  },
  "use_chrome_tts_tooltip_info": {
    "message": "Diese Option wird automatisch aktiviert, wenn der Übersetzer keinen eigenen TTS-Engine hat"
  },
  "use_dark_theme": {
    "message": "Dunkelmodus für dieses Fenster aktivieren"
  },
  "tts_default_system_voice": {
    "message": "Standard-Systemstimme"
  },
  "tts_select_voice_title": {
    "message": "Stimme auswählen"
  },
  "tts_play_demo_sound": {
    "message": "Demosound abspielen"
  },
  "tts_play_demo_sound_edit": {
    "message": "Text für Sprachdemo bearbeiten"
  },
  "import_export_settings": {
    "message": "Einstellungen importieren oder exportieren"
  },
  "export_settings_button_label": {
    "message": "Einstellungen exportieren"
  },
  "import_settings_button_label": {
    "message": "Einstellungen importieren"
  },
  "import_incorrect_file_format": {
    "message": "Falscher Dateiformat (sollte wahrscheinlich { $fileNameJson } sein)"
  },
  "imported_setting_successful": {
    "message": "Einstellungen unter dem Schlüssel { $key } erfolgreich importiert"
  },
  "display_icon_near_selection": {
    "message": "Symbol in der Nähe des ausgewählten Textes anzeigen"
  },
  "show_tts_icon_inside_popup": {
    "message": "Text-zu-Sprache-Symbol anzeigen"
  },
  "show_select_provider_icon_in_popup": {
    "message": "Nächstes-Übersetzungssymbol anzeigen"
  },
  "show_copy_translation_icon": {
    "message": "Symbol zum Kopieren der Übersetzung anzeigen"
  },
  "show_save_as_favorite_icon": {
    "message": "Symbol zum Speichern als Favorit anzeigen"
  },
  "show_close_popup_button": {
    "message": "Schließen-Button für Popup in der rechten Ecke anzeigen"
  },
  "show_detected_language_block": {
    "message": "Erkannte Sprache anzeigen"
  },
  "display_on_click_by_selected_text": {
    "message": "Beim Klicken auf die Auswahl anzeigen"
  },
  "display_popup_after_text_selected": {
    "message": "Direkt nach Textauswahl anzeigen"
  },
  "display_popup_on_double_click": {
    "message": "Beim Doppelklicken auf ein Wort anzeigen"
  },
  "display_popup_on_hotkey": {
    "message": "Beim Drücken der Hotkey anzeigen"
  },
  "remember_last_typed_text": {
    "message": "Letzten eingegebenen Text merken"
  },
  "sub_header_quick_access_hotkey": {
    "message": "Globale Hotkey einstellen"
  },
  "quick_access_configure_link": {
    "message": "Tastenkürzel für schnellen Zugriff auf dieses Fenster konfigurieren"
  },
  "swap_languages": {
    "message": "Sprachen tauschen"
  },
  "popup_position_title": {
    "message": "Position"
  },
  "popup_position_auto": {
    "message": "Auto (ausrichten an Text)"
  },
  "popup_position_left_top": {
    "message": "Linke obere Ecke"
  },
  "popup_position_right_top": {
    "message": "Rechte obere Ecke"
  },
  "popup_position_left_bottom": {
    "message": "Linke untere Ecke"
  },
  "popup_position_right_bottom": {
    "message": "Rechte untere Ecke"
  },
  "translation_delay": {
    "message": "Übersetzungsverzögerung"
  },
  "translation_delay_info": {
    "message": "Wenn Sie häufig Sperrungen (Fehler 503) von Google oder anderen Diensten erleben, setzen Sie einen höheren Verzögerungswert"
  },
  "reverse_translate_select_placeholder": {
    "message": "Umgekehrte Übersetzung der Sprache"
  },
  "reverse_translate_add_action": {
    "message": "Umgekehrte Sprache hinzufügen: { $lang } -> ? (nur mit der Option 'Automatische Erkennung' anwendbar)"
  },
  "reverse_translate_delete_action": {
    "message": "Umgekehrte Sprachübersetzung aufheben"
  },
  "custom_font_select": {
    "message": "Benutzerdefinierte Schriftart auswählen"
  },
  "popup_play_icon_title": {
    "message": "Hören"
  },
  "popup_copy_translation_title": {
    "message": "Übersetzung kopieren"
  },
  "popup_next_vendor_icon_title": {
    "message": "Mit { $translator } übersetzen"
  },
  "popup_demo_translation": {
    "message": "Übersetzter Text"
  },
  "popup_demo_dictionary_noun": {
    "message": "Substantiv"
  },
  "popup_demo_dictionary_values": {
    "message": "Wort 1, Wort 2, etc."
  },
  "sub_header_background": {
    "message": "Hintergrund"
  },
  "sub_header_box_shadow": {
    "message": "Boxschatten"
  },
  "sub_header_text": {
    "message": "Text"
  },
  "sub_header_border": {
    "message": "Rahmen"
  },
  "sub_header_box_size": {
    "message": "Boxgröße"
  },
  "background_color": {
    "message": "Farbe"
  },
  "background_linear_gradient": {
    "message": "Linear"
  },
  "box_shadow_color": {
    "message": "Farbe"
  },
  "box_shadow_inner": {
    "message": "Innen"
  },
  "text_size": {
    "message": "Größe"
  },
  "text_font_family": {
    "message": "Schriftart"
  },
  "text_color": {
    "message": "Farbe"
  },
  "text_shadow": {
    "message": "Schatten"
  },
  "text_shadow_size": {
    "message": "Unschärferadius"
  },
  "text_shadow_offset_x": {
    "message": "Horizontale Verschiebung"
  },
  "text_shadow_offset_y": {
    "message": "Vertikale Verschiebung"
  },
  "text_shadow_color": {
    "message": "Farbe"
  },
  "border_width": {
    "message": "Breite"
  },
  "border_style": {
    "message": "Stil"
  },
  "border_color": {
    "message": "Farbe"
  },
  "border_radius": {
    "message": "Radius"
  },
  "box_size_min_width": {
    "message": "Minimale Breite"
  },
  "box_size_min_height": {
    "message": "Minimale Höhe"
  },
  "box_size_max_width": {
    "message": "Maximale Breite"
  },
  "box_size_max_height": {
    "message": "Maximale Höhe"
  },
  "reset_to_default_button_text": {
    "message": "Auf Standard zurücksetzen"
  },
  "text_field_placeholder": {
    "message": "Hier tippen, um eine Übersetzung zu erhalten"
  },
  "translated_with": {
    "message": "Übersetzt mit { $translator } ({ $lang })"
  },
  "translated_from": {
    "message": "Übersetzt von: { $lang }"
  },
  "translate_also_from": {
    "message": "Auch von hier übersetzen"
  },
  "spell_correction": {
    "message": "Meinten Sie { $suggestion }?"
  },
  "text_input_translation_hint": {
    "message": "{ $hotkey } für sofortige Übersetzung, Verzögerung: { $timeout }ms"
  },
  "history_enabled_flag": {
    "message": "Aktiviert"
  },
  "history_settings_save_words_only": {
    "message": "Nur Wörterbuchwörter speichern"
  },
  "history_search_input_placeholder": {
    "message": "Im Verlauf suchen"
  },
  "history_clear_period_hour": {
    "message": "Letzte Stunde"
  },
  "history_clear_period_day": {
    "message": "Letzter Tag"
  },
  "history_clear_period_month": {
    "message": "Letzter Monat"
  },
  "history_clear_period_year": {
    "message": "Letztes Jahr"
  },
  "history_clear_period_all": {
    "message": "Alles"
  },
  "history_button_clear": {
    "message": "Verlauf löschen"
  },
  "history_button_show_more": {
    "message": "Mehr anzeigen"
  },
  "history_export_entries": {
    "message": "{ $format } exportieren"
  },
  "history_import_entries": {
    "message": "{ $format } importieren"
  },
  "history_page_size": {
    "message": "Seitenzahl"
  },
  "history_icon_tooltip_search": {
    "message": "Suchen"
  },
  "history_icon_tooltip_imp_exp": {
    "message": "Importieren / Exportieren"
  },
  "history_icon_tooltip_settings": {
    "message": "Einstellungen"
  },
  "history_show_favorites_only": {
    "message": "Nur Favoriten anzeigen"
  },
  "history_mark_as_favorite": {
    "message": "Eintrag als Favorit markieren"
  },
  "history_unmark_as_favorite": {
    "message": "Eintrag als Favorit abwählen"
  },
  "history_import_success": {
    "message": "{ $itemsCount } Verlaufseinträge erfolgreich importiert"
  },
  "history_import_file_error": {
    "message": "Fehler beim Lesen der Datei '{ $fileName }': { $errorInfo }"
  },
  "context_menu_translate_full_page": {
    "message": "Übersetze in { $lang }"
  },
  "context_menu_translate_selection": {
    "message": "{ $selection } mit { $translator } übersetzen"
  },
  "share_with_friends": {
    "message": "Wenn Ihnen die App gefällt, teilen Sie sie mit Ihren Freunden"
  },
  "translation_data_failed": {
    "message": "Daten laden fehlgeschlagen"
  },
  "rate_app_info1": {
    "message": "Gefällt Ihnen die Nutzung der App? Bitte bewerten Sie uns mit 5 Sternen!"
  },
  "rate_app_info2": {
    "message": "Das hilft anderen Nutzern, die Erweiterung zu finden und die Vorteile zu verbreiten."
  },
  "rate_app_button": {
    "message": "In der Erweiterungsstore bewerten"
  },
  "rate_app_button_later": {
    "message": "Später erinnern"
  },
  "target_lang_placeholder": {
    "message": "Zielsprachen"
  },
  "source_lang_placeholder": {
    "message": "Quellsprachen"
  },
  "favorites_lang_title": {
    "message": "Favoriten"
  },
<<<<<<< HEAD
  "favorites_info_tooltip": {
    "message": "Um eine Sprache als Favorit zu markieren/zu löschen (die Liste wird oben angezeigt), verwenden Sie { $hotkey } + Klicken"
  },
=======
>>>>>>> a1b54b2a
  "donate_title": {
    "message": "Entwicklerunterstützung"
  },
  "donate_description": {
    "message": "Wenn Ihnen die App gefällt, erwägen Sie bitte eine Spende an die Entwickler. Danke!"
  },
  "service_unavailable": {
    "message": "Dienst nicht verfügbar. Versuchen Sie es nach 5-25 Minuten erneut. Wenn dies ständig passiert, erhöhen Sie die Übersetzungsverzögerung in den Einstellungen."
  },
  "service_confirm_not_a_robot": {
    "message": "Sie können auch zu { $link } gehen und bestätigen, dass Sie kein Roboter sind."
  },
  "privacy_policy_title_updated": {
    "message": "Die Datenschutzerklärung wurde aktualisiert"
  },
  "privacy_policy_accept_terms": {
    "message": "Allgemeine Geschäftsbedingungen akzeptieren"
  },
  "mellowtel_greetings": {
    "message": "Hallo, Freund 👋"
  },
  "mellowtel_text1": {
    "message": "Wie Sie vielleicht wissen, ist diese Erweiterung kostenlos und für jeden verfügbar... aber dieses Mal brauchen wir eine Handlung von Ihnen, um sie aufrechtzuerhalten!"
  },
  "mellowtel_text2": {
    "message": "Diese neue Version enthält die Open-Source-Bibliothek { $link }. Diese Bibliothek ermöglicht es Ihnen, Ihr ungenutztes Internet mit vertrauenswürdigen KI-Laboren und Start-ups zu teilen, die es verwenden, um ihre Modelle zu trainieren."
  },
  "mellowtel_usage_title": {
    "message": "Wir verwenden Mellowtel, um:"
  },
  "mellowtel_usage1": {
    "message": "Ausfälle des Dienstes zu verfolgen"
  },
  "mellowtel_usage2": {
    "message": "Die Qualität des Dienstes zu messen"
  },
  "mellowtel_usage3": {
    "message": "Als Entwickler dieser Erweiterung einen kleinen Anteil am Umsatz zu erhalten"
  },
  "mellowtel_accept_all_info1": {
    "message": "Wenn Sie 'Alles akzeptieren' wählen, verwenden wir auch die Mellowtel-API, um: Vertrauenswürdigen Partnern den Zugriff auf Internetressourcen zu ermöglichen, indem ein Teil ihres Traffics über Ihren Knoten im Netzwerk geroutet wird."
  },
  "mellowtel_accept_all_info2": {
    "message": "Mellowtel teilt nur Ihre Bandbreite. Sicherheit und Privatsphäre sind zu 100% garantiert, und die Bibliothek ist Open Source für alle sichtbar."
  },
  "mellowtel_regulation1": {
    "message": "Es sammelt, teilt oder verkauft keine persönlichen Informationen (nicht einmal anonymisierte Daten)."
  },
  "mellowtel_regulation2": {
    "message": "Es ist auch stark reguliert: Mellowtel kommuniziert kontinuierlich mit den Regulatoren des Chrome Web Stores, um eine sichere Erfahrung zu gewährleisten."
  },
  "mellowtel_regulation3": {
    "message": "Es stellt den Regulatoren des CWS auch Werkzeuge zur Verfügung, um die Einhaltung zu überwachen und durchzusetzen."
  },
  "mellowtel_button_decline": {
    "message": "Optionalen Gebrauch ablehnen"
  },
  "mellowtel_button_accept": {
    "message": "Alles akzeptieren"
  },
  "mellowtel_dialog_footer": {
    "message": "Danke, dass Sie sich die Zeit genommen haben zu lesen, Teams { $devs }."
  },
  "error_403_auth_failed": {
    "message": "Authentifizierung fehlgeschlagen. Bitte geben Sie einen gültigen Authentifizierungs-API-Schlüssel in den Einstellungen an."
  },
  "ai_choose_model": {
    "message": "KI-Modell auswählen"
  },
  "ai_choose_model_cost_effective": {
    "message": "Kostenwirksamste Wahl"
  },
  "ai_choose_model_recommended": {
    "message": "Empfohlenes Modell"
  },
  "pdf_use_custom_viewer": {
    "message": "Unterstützung für Übersetzungen in PDF-Dateien"
  },
  "pdf_use_custom_viewer_info": {
    "message": "Diese Option ersetzt den Standard-PDF-Viewer"
  }
}<|MERGE_RESOLUTION|>--- conflicted
+++ resolved
@@ -368,12 +368,6 @@
   "favorites_lang_title": {
     "message": "Favoriten"
   },
-<<<<<<< HEAD
-  "favorites_info_tooltip": {
-    "message": "Um eine Sprache als Favorit zu markieren/zu löschen (die Liste wird oben angezeigt), verwenden Sie { $hotkey } + Klicken"
-  },
-=======
->>>>>>> a1b54b2a
   "donate_title": {
     "message": "Entwicklerunterstützung"
   },
