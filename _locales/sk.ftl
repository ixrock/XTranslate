# Localization file for chrome extension
# URL: https://chrome.google.com/webstore/detail/xtranslate/gfgpkepllngchpmcippidfhmbhlljhoo
-app-brand-name = XTranslate

# common
short_description = Jednoduchý preklad textu na webových stránkach
description = Prekladajte texty na stránkach, prispôsobte si vzhľad vyskakovacej ponuky a mnoho ďalšieho.
  
# header
open_in_window = Otvoriť v externom okne
tab_settings = Nastavenia
tab_theme = Ponuka
tab_text_input = Preložiť
tab_history = História

# settings
setting_title_common = Všeobecné
setting_title_text_input = Preložiť
setting_title_popup = Vyskakovacia ponuka
setting_title_translator_service = Služba
settings_title_tts = Prevod textu na reč
settings_title_appearance = Vzhľad
settings_title_in_place_translation = Preklad textu na mieste
settings_title_full_page_translation = Preklad celej stránky
settings_title_full_page_excluded_pages = Vylúčené stránky
settings_title_full_page_always_translate = Vždy preložiť
settings_title_full_page_empty_list = Prázdny zoznam
settings_title_full_page_add_url = Pridať adresu URL
auto_play_tts = Automatické prehrávanie prevodu textu na reč
use_chrome_tts = Použiť funkciu prevodu textu na reč z Chromu
use_chrome_tts_tooltip_info = Táto možnosť je povolená vždy, keď prekladač nemá k dispozícii nástroj na preklad
use_dark_theme = Prepnúť tmavý motív pre toto okno
tts_default_system_voice = Predvolený systémový hlas
tts_select_voice_title = Vyberte hlas
tts_play_demo_sound = Prehrať ukážku hlasu
tts_play_demo_sound_edit = Upraviť text ukážky hlasu
import_export_settings = Importovať alebo exportovať nastavenia
export_settings_button_label = Exportovať nastavenia
import_settings_button_label = Importovať nastavenia
import_incorrect_file_format = Nesprávny formát súboru (mal by byť pravdepodobne { $fileNameJson })
imported_setting_successful = Nastavenia rozšírenia úspešne importované pre { $key }
display_icon_near_selection = Zobraziť ikonu prekladu vedľa vybraného textu
show_tts_icon_inside_popup = Zobraziť ikonu prevodu textu na reč
show_next_vendor_icon_in_popup = Zobraziť ikonu ďalšieho prekladu
show_copy_translation_icon = Zobraziť ikonu kopírovania a prekladu
show_save_as_favorite_icon = Zobraziť ikonu uloženia do obľúbených
show_close_popup_button = Zobraziť ikonu zatvorenia v pravom rohu
show_detected_language_block = Zobraziť rozpoznaný jazyk
display_on_click_by_selected_text = Zobraziť po kliknutí na výber
display_popup_after_text_selected = Zobraziť hneď po výbere textu
display_popup_on_double_click = Zobraziť po dvojitom kliknutí na slovo
display_popup_on_hotkey = Zobraziť po stlačení klávesovej skratky
remember_last_typed_text = Zapamätať si posledný napísaný text
sub_header_quick_access_hotkey = Nastaviť klávesovú skratku
quick_access_configure_link = Nastavenie klávesovej skratky pre rýchly prístup k tomuto oknu
swap_languages = Vymeniť jazyky
popup_position_title = Pozícia
popup_position_auto = Automatická (zarovnať k textu)
popup_position_left_top = Ľavý horný roh
popup_position_right_top = Pravý horný roh
popup_position_left_bottom = Ľavý dolný roh
popup_position_right_bottom = Pravý dolný roh
translation_delay = Oneskorenie prekladu
translation_delay_info = Ak často dochádza k blokovaniu (chyba 503) zo strany Google alebo iných služieb, nastavte väčšiu hodnotu oneskorenia
reverse_translate_select_placeholder = Spätný preklad jazyka
reverse_translate_add_action = Pridať reverzný jazyk: { $lang } -> ? (použiteľné len pri voľbe "Automatické zistenie")
reverse_translate_delete_action = Zrušiť nastavenie jazyka spätného prekladu
skip_translation_vendor_in_rotation = Preskočiť preklad cez { $vendor } pri prechádzaní pomocou šípok alebo klávesov šípok (vo vyskakovacom okne)
custom_font_select = Select custom font

# theme
popup_play_icon_title = Prehrať
popup_copy_translation_title = Kopírovať preklad
popup_next_vendor_icon_title = Preložiť pomocou { $translator }
popup_demo_translation = Preložený text
popup_demo_dictionary_noun = podstatné meno
popup_demo_dictionary_values = Slovo 1, slovo 2, atď.
sub_header_background = Pozadie
sub_header_box_shadow = Tieň boxu
sub_header_text = Text
sub_header_border = Rámik
sub_header_box_size = Veľkosť boxu
background_color = Farba
background_linear_gradient = Lineárne
box_shadow_color = Farba
box_shadow_inner = Vnútri
text_size = Veľkosť
text_font_family = Písmo
text_color = Farba
text_shadow = Tieň
text_shadow_size = Rádius rozostrenia
text_shadow_offset_x = Horizontálny posun
text_shadow_offset_y = Vertikálny posun
text_shadow_color = Farba
border_width = Šírka
border_style = Štýl
border_color = Farba
border_radius = Rádius
box_size_min_width = Min. šírka
box_size_min_height = Min. výška
box_size_max_width = Max. šírka
box_size_max_height = Max. výška
reset_to_default_button_text = Resetovať na predvolené

# text input
text_field_placeholder = Začnite písať tu, aby ste získali preklad
translated_with = Preložené pomocou { $translator } ({ $lang })
translated_from = Preložené z: { $lang }
translate_also_from = Preložiť aj z
spell_correction = Mysleli ste { $suggestion }?
text_input_translation_hint = Na okamžitý preklad použite { $hotkey }, oneskorenie: { $timeout } ms

# history
history_enabled_flag = Zapnuté
history_settings_save_words_only = Uložiť iba slovníkové slová
history_search_input_placeholder = Vyhľadávanie v histórii
history_clear_period_hour = Posledná hodina
history_clear_period_day = Posledný deň
history_clear_period_month = Posledný mesiac
history_clear_period_year = Posledný rok
history_clear_period_all = Všetko
history_button_clear = Vymazať históriu
history_button_show_more = Zobraziť viac
history_export_entries = Exportovať { $format }
history_import_entries = Importovať { $format }
history_page_size = Na stranu
history_icon_tooltip_search = Vyhľadať
history_icon_tooltip_imp_exp = Importovať/Exportovať
history_icon_tooltip_settings = Nastavenia
history_show_favorites_only = Zobraziť iba obľúbené
history_mark_as_favorite = Označiť položku ako obľúbenú
history_unmark_as_favorite = Odobrať položku z obľúbených
history_import_success = Úspešne importované položky histórie { $itemsCount }
history_import_file_error = Chyba pri čítaní súboru '{ $fileName }': { $errorInfo }

# context menu
context_menu_translate_full_page = Preložiť do { $lang }
context_menu_translate_selection = Preložiť { $selection } pomocou { $translator }

# other
share_with_friends = Ak sa vám aplikácia páči, zdieľajte ju so svojimi priateľmi
translation_data_failed = Načítanie údajov zlyhalo
rate_app_info1 = Baví vás používať rozšírenie? Ohodnoťte ju 5 hviezdičkami!
rate_app_info2 = Pomôže to ostatným používateľom nájsť rozšírenie a šíriť dobro.
rate_app_button = Hodnotiť v obchode s rozšíreniami
rate_app_button_later = Pripomenúť mi to neskôr
deepl_get_own_key_info = Zaregistrujte sa na stránke www.deepl.com a získajte vlastný bezplatný autentifikačný kľúč pre rozhranie API DeepL.
deepl_insert_auth_key = Nastaviť autorizačný kľúč pre rozhranie DeepL API.
deepl_insert_auth_key_warning = Upozornenie: NEZADÁVAJTE svoj kľúč API na iné miesto okrem tohto okna rozšírenia.
deepl_insert_auth_key_remove = Odstrániť kľúč API DeepL
target_lang_placeholder = Cieľové jazyky
source_lang_placeholder = Zdrojové jazyky
favorites_lang_title = Obľúbené
favorites_info_tooltip = Ak chcete označiť/odznačiť jazyk ako obľúbený (zoznam sa zobrazí v hornej časti), použite { $hotkey } + klik
donate_title = Prispieť
donate_copy_wallet = Kopírovať adresu
donate_description = Ak sa vám rozšírenie páči, zvážte možnosť prispieť vývojárom. Ďakujeme!
service_unavailable = Služba je nedostupná. Skúste to znova po 5 - 25 minútach. Ak sa to deje neustále, zvýšte oneskorenie prekladu v nastaveniach.
service_confirm_not_a_robot = Môžete tiež prejsť na { $link } a potvrdiť, že nie ste robot.

# privacy policy
privacy_policy_title_updated = Zásady ochrany osobných údajov boli aktualizované
privacy_policy_accept_terms = Prijať zmluvné podmienky

# mellowtel integration
mellowtel_greetings = Ahoj, kamarát 👋
mellowtel_text1 = Ako možno viete, toto rozšírenie je zadarmo a je k dispozícii pre každého... ale aby sme ho mohli udržať, tentoraz vyžadujeme od vás určitú akciu!
mellowtel_text2 = Táto nová verzia obsahuje knižnicu s otvoreným kódom { $link }. Táto knižnica vám umožňuje zdieľať váš nevyužitý internet s dôveryhodnými AI laboratóriami a startupmi, ktoré ho využívajú na trénovanie svojich modelov.
mellowtel_usage_title = Mellowtel využívame na:
mellowtel_usage1 = Sledovanie výpadkov služby
mellowtel_usage2 = Meranie kvality služby
mellowtel_usage3 = Ako vývojár tohto rozšírenia získate malý podiel z príjmov
mellowtel_accept_all_info1 = Ak zvolíte možnosť "Prijať všetko", budeme tiež používať rozhranie API spoločnosti Mellowtel na: umožní dôveryhodným partnerom prístup k internetovým zdrojom tým, že časť ich prevádzky bude smerovaná aj cez váš uzol v sieti.
mellowtel_accept_all_info2 = Mellowtel zdieľa len vašu šírku pásma. Bezpečnosť a súkromie sú 100% zaručené a knižnica má otvorený kód pre všetkých na prezeranie.
mellowtel_regulation1 = Neposkytuje, nezdieľa ani nepredáva osobné údaje (ani anonymizované údaje).
mellowtel_regulation2 = Je tiež prísne regulovaný: Mellowtel neustále komunikuje s regulátormi Chrome Web Store, aby zaručil bezpečný zážitok.
mellowtel_regulation3 = Taktiež poskytuje regulátorom CWS nástroje na monitorovanie a zabezpečenie dodržiavania pravidiel.
mellowtel_button_decline = Odmietnuť voliteľné použitie
mellowtel_button_accept = Prijať všetko
mellowtel_dialog_footer = Ďakujeme, že ste si našli čas na prečítanie, tímy { $devs }.

# various error messages
error_403_auth_failed = Autorizácia zlyhala. Prosím, zadajte platný kľúč API v nastaveniach.

# open-ai integration
ai_choose_model = Vyberte AI model
ai_choose_model_cost_effective = Najúspornejší z hľadiska nákladov
ai_choose_model_recommended = Odporúčaný model
ai_choose_model_best_results = Najlepšie výsledky (najdrahší)

# PDF translations suppot via pdf.js
pdf_use_custom_viewer = Podpora prekladov v PDF súboroch
<<<<<<< HEAD
pdf_use_custom_viewer_info = Táto možnosť nahradí predvolený prehliadač PDF

# DeepSeek AI integration
deepseek_get_own_key_info = Zaregistrujte sa na platform.deepseek.com a dobite si kredit (napr. cez PayPal)
deepseek_auth_key = Vytvorte si prístupový kľúč API na platforme DeepSeek a uložte ho sem do nastavení
deepseek_auth_key_warning = Upozornenie: NEZADÁVAJTE svoj kľúč API nikde inde okrem tohto okna rozšírenia
deepseek_auth_key_remove = Odstrániť kľúč API DeepSeek

# Grok AI integration
grok_ai_get_own_key_info = Zaregistrujte sa na console.x.ai a dobite si kredit (napr. prostredníctvom kreditnej karty)
grok_ai_auth_key = Vytvorte kľúč API na platforme Grok (X), aby ste získali prístup k API
grok_ai_auth_key_warning = Upozornenie: NEVKLADAJTE svoj kľúč API nikde inde okrem tohto okna rozšírenia
grok_ai_auth_key_remove = Odstrániť kľúč API Grok
=======
pdf_use_custom_viewer_info = Táto možnosť nahradí predvolený prehliadač PDF
>>>>>>> 53c0d5f6
<|MERGE_RESOLUTION|>--- conflicted
+++ resolved
@@ -20,10 +20,10 @@
 setting_title_translator_service = Služba
 settings_title_tts = Prevod textu na reč
 settings_title_appearance = Vzhľad
-settings_title_in_place_translation = Preklad textu na mieste
 settings_title_full_page_translation = Preklad celej stránky
-settings_title_full_page_excluded_pages = Vylúčené stránky
+settings_title_full_page_excluded_pages = Nikdy neprekladať
 settings_title_full_page_always_translate = Vždy preložiť
+settings_title_full_page_show_original_onmouseover = Pri prechode myšou zobraziť pôvodný text
 settings_title_full_page_empty_list = Prázdny zoznam
 settings_title_full_page_add_url = Pridať adresu URL
 auto_play_tts = Automatické prehrávanie prevodu textu na reč
@@ -182,28 +182,19 @@
 # various error messages
 error_403_auth_failed = Autorizácia zlyhala. Prosím, zadajte platný kľúč API v nastaveniach.
 
-# open-ai integration
+# PDF translations suppot via pdf.js
+pdf_use_custom_viewer = Podpora prekladov v PDF súboroch
+pdf_use_custom_viewer_info = Táto možnosť nahradí predvolený prehliadač PDF
+
+# AI integrations
 ai_choose_model = Vyberte AI model
 ai_choose_model_cost_effective = Najúspornejší z hľadiska nákladov
 ai_choose_model_recommended = Odporúčaný model
 ai_choose_model_best_results = Najlepšie výsledky (najdrahší)
 
-# PDF translations suppot via pdf.js
-pdf_use_custom_viewer = Podpora prekladov v PDF súboroch
-<<<<<<< HEAD
-pdf_use_custom_viewer_info = Táto možnosť nahradí predvolený prehliadač PDF
-
-# DeepSeek AI integration
-deepseek_get_own_key_info = Zaregistrujte sa na platform.deepseek.com a dobite si kredit (napr. cez PayPal)
-deepseek_auth_key = Vytvorte si prístupový kľúč API na platforme DeepSeek a uložte ho sem do nastavení
-deepseek_auth_key_warning = Upozornenie: NEZADÁVAJTE svoj kľúč API nikde inde okrem tohto okna rozšírenia
-deepseek_auth_key_remove = Odstrániť kľúč API DeepSeek
-
-# Grok AI integration
-grok_ai_get_own_key_info = Zaregistrujte sa na console.x.ai a dobite si kredit (napr. prostredníctvom kreditnej karty)
-grok_ai_auth_key = Vytvorte kľúč API na platforme Grok (X), aby ste získali prístup k API
-grok_ai_auth_key_warning = Upozornenie: NEVKLADAJTE svoj kľúč API nikde inde okrem tohto okna rozšírenia
-grok_ai_auth_key_remove = Odstrániť kľúč API Grok
-=======
-pdf_use_custom_viewer_info = Táto možnosť nahradí predvolený prehliadač PDF
->>>>>>> 53c0d5f6
+auth_access_info_steps_openai = 1) Zaregistrujte sa na platform.openai.com 2) Vytvorte prístupový kľúč API 3) Dobite si kredit (5$+)
+auth_access_info_steps_grok = Zaregistrujte sa na adrese console.x.ai a dobit si kredit (napr. prostredníctvom kreditnej karty)
+auth_access_info_steps_deepseek = Zaregistrujte sa na platform.deepseek.com a dobit si kredit (napr. cez Paypal)
+auth_access_info_api_key = Zadajte  kľúč API na získanie prekladov { $provider }
+auth_clear_key_info = Odstrániť kľúč API { $provider }
+auth_safety_warning_info = Upozornenie: NEVKLADAJTE svoj kľúč API nikde inde okrem tohto okna rozšírenia