{
  "short_description": {
    "message": "轻松翻译网页上的文本"
  },
  "description": {
    "message": "在页面上下文中翻译文本，自定义您的弹出框样式等。"
  },
  "open_in_window": {
    "message": "在外部窗口中打开"
  },
  "tab_settings": {
    "message": "设置"
  },
  "tab_theme": {
    "message": "弹出框"
  },
  "tab_text_input": {
    "message": "翻译"
  },
  "tab_history": {
    "message": "历史记录"
  },
  "setting_title_common": {
    "message": "通用"
  },
  "setting_title_text_input": {
    "message": "翻译"
  },
  "setting_title_popup": {
    "message": "弹出框"
  },
  "setting_title_translator_service": {
    "message": "服务"
  },
  "settings_title_tts": {
    "message": "文本转语音"
  },
  "settings_title_appearance": {
    "message": "外观"
  },
  "auto_play_tts": {
    "message": "自动播放文本转语音"
  },
  "use_chrome_tts": {
    "message": "强制使用系统文本转语音引擎"
  },
  "use_chrome_tts_tooltip_info": {
    "message": "当翻译器没有自己的TTS引擎时，此选项会自动启用"
  },
  "use_dark_theme": {
    "message": "切换到此窗口的深色主题"
  },
  "tts_default_system_voice": {
    "message": "默认系统声音"
  },
  "tts_select_voice_title": {
    "message": "选择声音"
  },
  "tts_play_demo_sound": {
    "message": "播放演示声音"
  },
  "tts_play_demo_sound_edit": {
    "message": "编辑语音演示的文本"
  },
  "import_export_settings": {
    "message": "导入或导出设置"
  },
  "export_settings_button_label": {
    "message": "导出设置"
  },
  "import_settings_button_label": {
    "message": "导入设置"
  },
  "import_incorrect_file_format": {
    "message": "文件格式错误（应该是 { $fileNameJson }）"
  },
  "imported_setting_successful": {
    "message": "成功导入键 { $key } 下的设置"
  },
  "display_icon_near_selection": {
    "message": "在选中文本附近显示图标"
  },
  "show_tts_icon_inside_popup": {
    "message": "显示文本转语音图标"
  },
  "show_select_provider_icon_in_popup": {
    "message": "显示下一翻译图标"
  },
  "show_copy_translation_icon": {
    "message": "显示复制翻译图标"
  },
  "show_save_as_favorite_icon": {
    "message": "显示添加到收藏图标"
  },
  "show_close_popup_button": {
    "message": "在右上角显示关闭弹出框按钮"
  },
  "show_detected_language_block": {
    "message": "显示检测到的语言"
  },
  "display_on_click_by_selected_text": {
    "message": "点击选中文本时显示"
  },
  "display_popup_after_text_selected": {
    "message": "文本选中后立即显示"
  },
  "display_popup_on_double_click": {
    "message": "双击单词时显示"
  },
  "display_popup_on_hotkey": {
    "message": "当我按下快捷键时显示"
  },
  "remember_last_typed_text": {
    "message": "记住上次输入的文本"
  },
  "sub_header_quick_access_hotkey": {
    "message": "设置全局快捷键"
  },
  "quick_access_configure_link": {
    "message": "配置快捷键以快速访问此窗口"
  },
  "swap_languages": {
    "message": "交换语言"
  },
  "popup_position_title": {
    "message": "位置"
  },
  "popup_position_auto": {
    "message": "自动（对齐到文本）"
  },
  "popup_position_left_top": {
    "message": "左上角"
  },
  "popup_position_right_top": {
    "message": "右上角"
  },
  "popup_position_left_bottom": {
    "message": "左下角"
  },
  "popup_position_right_bottom": {
    "message": "右下角"
  },
  "translation_delay": {
    "message": "翻译延迟"
  },
  "translation_delay_info": {
    "message": "如果您经常遇到来自Google或其他服务的阻塞（503错误），请设置更大的延迟值"
  },
  "reverse_translate_select_placeholder": {
    "message": "反向翻译语言"
  },
  "reverse_translate_add_action": {
    "message": "添加反向语言: { $lang } -> ?（仅在“自动检测”选项下有效）"
  },
  "reverse_translate_delete_action": {
    "message": "取消设置反向翻译语言"
  },
  "custom_font_select": {
    "message": "选择自定义字体"
  },
  "popup_play_icon_title": {
    "message": "听"
  },
  "popup_copy_translation_title": {
    "message": "复制翻译"
  },
  "popup_next_vendor_icon_title": {
    "message": "使用 { $translator } 翻译"
  },
  "popup_demo_translation": {
    "message": "翻译后的文本"
  },
  "popup_demo_dictionary_noun": {
    "message": "名词"
  },
  "popup_demo_dictionary_values": {
    "message": "词语1、词语2等"
  },
  "sub_header_background": {
    "message": "背景"
  },
  "sub_header_box_shadow": {
    "message": "盒子阴影"
  },
  "sub_header_text": {
    "message": "文本"
  },
  "sub_header_border": {
    "message": "边框"
  },
  "sub_header_box_size": {
    "message": "盒子大小"
  },
  "background_color": {
    "message": "颜色"
  },
  "background_linear_gradient": {
    "message": "线性渐变"
  },
  "box_shadow_color": {
    "message": "颜色"
  },
  "box_shadow_inner": {
    "message": "内部"
  },
  "text_size": {
    "message": "大小"
  },
  "text_font_family": {
    "message": "字体"
  },
  "text_color": {
    "message": "颜色"
  },
  "text_shadow": {
    "message": "阴影"
  },
  "text_shadow_size": {
    "message": "模糊半径"
  },
  "text_shadow_offset_x": {
    "message": "水平偏移"
  },
  "text_shadow_offset_y": {
    "message": "垂直偏移"
  },
  "text_shadow_color": {
    "message": "颜色"
  },
  "border_width": {
    "message": "宽度"
  },
  "border_style": {
    "message": "样式"
  },
  "border_color": {
    "message": "颜色"
  },
  "border_radius": {
    "message": "半径"
  },
  "box_size_min_width": {
    "message": "最小宽度"
  },
  "box_size_min_height": {
    "message": "最小高度"
  },
  "box_size_max_width": {
    "message": "最大宽度"
  },
  "box_size_max_height": {
    "message": "最大高度"
  },
  "reset_to_default_button_text": {
    "message": "重置为默认"
  },
  "text_field_placeholder": {
    "message": "在此开始输入以获取翻译"
  },
  "translated_with": {
    "message": "使用 { $translator } 翻译（{ $lang }）"
  },
  "translated_from": {
    "message": "翻译自：{ $lang }"
  },
  "translate_also_from": {
    "message": "也从以下语言翻译"
  },
  "spell_correction": {
    "message": "您是否想说 { $suggestion }？"
  },
  "text_input_translation_hint": {
    "message": "{ $hotkey } 立即翻译，延迟: { $timeout }ms"
  },
  "history_enabled_flag": {
    "message": "已启用"
  },
  "history_settings_save_words_only": {
    "message": "只保存词典词汇"
  },
  "history_search_input_placeholder": {
    "message": "在历史记录中搜索"
  },
  "history_clear_period_hour": {
    "message": "最近一小时"
  },
  "history_clear_period_day": {
    "message": "最近一天"
  },
  "history_clear_period_month": {
    "message": "最近一个月"
  },
  "history_clear_period_year": {
    "message": "最近一年"
  },
  "history_clear_period_all": {
    "message": "全部"
  },
  "history_button_clear": {
    "message": "清除历史记录"
  },
  "history_button_show_more": {
    "message": "显示更多"
  },
  "history_export_entries": {
    "message": "导出 { $format }"
  },
  "history_import_entries": {
    "message": "导入 { $format }"
  },
  "history_page_size": {
    "message": "页面大小"
  },
  "history_icon_tooltip_search": {
    "message": "搜索"
  },
  "history_icon_tooltip_imp_exp": {
    "message": "导入 / 导出"
  },
  "history_icon_tooltip_settings": {
    "message": "设置"
  },
  "history_show_favorites_only": {
    "message": "只显示收藏"
  },
  "history_mark_as_favorite": {
    "message": "将项目标记为收藏"
  },
  "history_unmark_as_favorite": {
    "message": "取消标记项目为收藏"
  },
  "history_import_success": {
    "message": "成功导入 { $itemsCount } 条历史记录"
  },
  "history_import_file_error": {
    "message": "读取文件 '{ $fileName }' 时出错: { $errorInfo }"
  },
  "context_menu_translate_full_page": {
    "message": "翻译为 { $lang }"
  },
  "context_menu_translate_selection": {
    "message": "使用 { $translator } 翻译 { $selection }"
  },
  "share_with_friends": {
    "message": "如果您喜欢这个应用，请与您的朋友分享"
  },
  "translation_data_failed": {
    "message": "数据加载失败"
  },
  "rate_app_info1": {
    "message": "喜欢使用这个应用吗？请给我们打5星评分！"
  },
  "rate_app_info2": {
    "message": "这将帮助其他用户找到扩展，并传播其好处。"
  },
  "rate_app_button": {
    "message": "在扩展商店评分"
  },
  "rate_app_button_later": {
    "message": "稍后提醒我"
  },
  "target_lang_placeholder": {
    "message": "目标语言"
  },
  "source_lang_placeholder": {
    "message": "源语言"
  },
  "favorites_lang_title": {
    "message": "收藏"
  },
<<<<<<< HEAD
  "favorites_info_tooltip": {
    "message": "要标记/取消标记语言为收藏（列表显示在顶部），使用 { $hotkey } + 点击"
  },
=======
>>>>>>> a1b54b2a
  "donate_title": {
    "message": "支持开发者"
  },
  "donate_description": {
    "message": "如果您喜欢这个应用，请考虑捐赠给开发者。谢谢！"
  },
  "service_unavailable": {
    "message": "服务不可用。请在5-25分钟后重试。如果持续发生，请在设置中增加翻译延迟。"
  },
  "service_confirm_not_a_robot": {
    "message": "您也可以访问 { $link } 并确认您不是机器人。"
  },
  "privacy_policy_title_updated": {
    "message": "隐私政策已更新"
  },
  "privacy_policy_accept_terms": {
    "message": "接受条款和条件"
  },
  "mellowtel_greetings": {
    "message": "你好，朋友 👋"
  },
  "mellowtel_text1": {
    "message": "正如您可能知道的，这个扩展是免费的且面向所有人...但为了保持其运行，这次我们需要您采取一些行动！"
  },
  "mellowtel_text2": {
    "message": "这个新版本包括开源库 { $link }。此库允许您将未使用的网络与值得信赖的AI实验室和初创公司共享，他们使用它来训练他们的模型。"
  },
  "mellowtel_usage_title": {
    "message": "我们使用Mellowtel来："
  },
  "mellowtel_usage1": {
    "message": "跟踪服务中断"
  },
  "mellowtel_usage2": {
    "message": "衡量服务质量"
  },
  "mellowtel_usage3": {
    "message": "作为此扩展的开发者，获得一小部分收入"
  },
  "mellowtel_accept_all_info1": {
    "message": "如果您选择“全部接受”，我们还会使用Mellowtel API来：允许值得信赖的合作伙伴通过您的网络节点访问互联网资源。"
  },
  "mellowtel_accept_all_info2": {
    "message": "Mellowtel只共享您的带宽。安全性和隐私性100%保证，且该库是开源的，供所有人查看。"
  },
  "mellowtel_regulation1": {
    "message": "它不收集、共享或出售个人信息（甚至没有匿名化数据）。"
  },
  "mellowtel_regulation2": {
    "message": "它也受到严格监管：Mellowtel持续与Chrome Web Store的监管者沟通，以保证安全体验。"
  },
  "mellowtel_regulation3": {
    "message": "它还为CWS监管者提供了监控和执行合规性的工具。"
  },
  "mellowtel_button_decline": {
    "message": "拒绝可选使用"
  },
  "mellowtel_button_accept": {
    "message": "全部接受"
  },
  "mellowtel_dialog_footer": {
    "message": "感谢您花时间阅读，{ $devs } 团队。"
  },
  "error_403_auth_failed": {
    "message": "授权失败。请在设置中提供有效的认证API密钥"
  },
  "ai_choose_model": {
    "message": "选择AI模型"
  },
  "ai_choose_model_cost_effective": {
    "message": "最具成本效益"
  },
  "ai_choose_model_recommended": {
    "message": "推荐模型"
  },
  "pdf_use_custom_viewer": {
    "message": "支持在PDF文件中翻译"
  },
  "pdf_use_custom_viewer_info": {
    "message": "此选项将替换默认的PDF查看器"
  }
}<|MERGE_RESOLUTION|>--- conflicted
+++ resolved
@@ -368,12 +368,6 @@
   "favorites_lang_title": {
     "message": "收藏"
   },
-<<<<<<< HEAD
-  "favorites_info_tooltip": {
-    "message": "要标记/取消标记语言为收藏（列表显示在顶部），使用 { $hotkey } + 点击"
-  },
-=======
->>>>>>> a1b54b2a
   "donate_title": {
     "message": "支持开发者"
   },
