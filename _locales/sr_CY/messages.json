{
  "short_description": {
    "message": "Лако преведите текст на веб страницама"
  },
  "description": {
    "message": "Преведите текст са веб странице, прилагодите изглед искачућег прозора и још много тога."
  },
  "open_in_window": {
    "message": "Отвори у засебном прозору"
  },
  "tab_settings": {
    "message": "Подешавања"
  },
  "tab_theme": {
    "message": "Искачући прозор"
  },
  "tab_text_input": {
    "message": "Превод"
  },
  "tab_history": {
    "message": "Историја"
  },
  "setting_title_common": {
    "message": "Опште"
  },
  "setting_title_text_input": {
    "message": "Превод"
  },
  "setting_title_popup": {
    "message": "Искачући прозор"
  },
  "setting_title_translator_service": {
    "message": "Преводилац"
  },
  "settings_title_tts": {
    "message": "Претварање текста у говор (Text-to-speech, TTS)"
  },
  "settings_title_appearance": {
    "message": "Изглед"
  },
  "auto_play_tts": {
    "message": "Аутоматски репродукуј претварање текста у говор"
  },
  "use_chrome_tts": {
    "message": "Користи Chrome механизам за претварање текста у говор"
  },
  "use_chrome_tts_tooltip_info": {
    "message": "Ова опција је аутоматски омогућена када преводилац нема доступан TTS механизам"
  },
  "use_dark_theme": {
    "message": "Промени тему"
  },
  "tts_default_system_voice": {
    "message": "Подразумевани системски глас"
  },
  "tts_select_voice_title": {
    "message": "Изабери глас"
  },
  "tts_play_demo_sound": {
    "message": "Пусти демо глас"
  },
  "tts_play_demo_sound_edit": {
    "message": "Промени текст за звучни демо"
  },
  "import_export_settings": {
    "message": "Import/Export подешавања"
  },
  "export_settings_button_label": {
    "message": "Export подешавања"
  },
  "import_settings_button_label": {
    "message": "Import подешавања"
  },
  "import_incorrect_file_format": {
    "message": "Неисправан формат (требало би да буде { $fileNameJson })"
  },
  "imported_setting_successful": {
    "message": "Подешавања са кључем { $key } су успешно import-ована"
  },
  "display_icon_near_selection": {
    "message": "Прикажи иконицу поред изабраног текста"
  },
  "show_tts_icon_inside_popup": {
    "message": "Прикажи иконицу за претварање текста у говор"
  },
  "show_select_provider_icon_in_popup": {
    "message": "Прикажи иконицу следећег преводиоца"
  },
  "show_copy_translation_icon": {
    "message": "Прикажи иконицу за копирање превода"
  },
  "show_save_as_favorite_icon": {
    "message": "Прикажи иконицу за чување у омиљено"
  },
  "show_close_popup_button": {
    "message": "Прикажи иконицу за затварање искачућег прозора у десном углу"
  },
  "show_detected_language_block": {
    "message": "Прикажи откривени језик"
  },
  "display_on_click_by_selected_text": {
    "message": "Прикажи кликом на изабрани текст"
  },
  "display_popup_after_text_selected": {
    "message": "Прикажи након избора текста"
  },
  "display_popup_on_double_click": {
    "message": "Прикажи двокликом на реч"
  },
  "display_popup_on_hotkey": {
    "message": "Прикажи притиском пречице"
  },
  "remember_last_typed_text": {
    "message": "Запамти последњи укуцани текст"
  },
  "sub_header_quick_access_hotkey": {
    "message": "Подеси пречицу"
  },
  "quick_access_configure_link": {
    "message": "Подешавање пречице на тастатури за брзи приступ овом прозору"
  },
  "swap_languages": {
    "message": "Замени језике"
  },
  "popup_position_title": {
    "message": "Положај"
  },
  "popup_position_auto": {
    "message": "Аутоматски (поравнато са текстом)"
  },
  "popup_position_left_top": {
    "message": "Горњи леви угао"
  },
  "popup_position_right_top": {
    "message": "Горњи десни угао"
  },
  "popup_position_left_bottom": {
    "message": "Доњи леви угао"
  },
  "popup_position_right_bottom": {
    "message": "Доњи десни угао"
  },
  "translation_delay": {
    "message": "Кашњење превода"
  },
  "translation_delay_info": {
    "message": "Ако често наилазите на блокирање (грешка 503) од Google-а или других сервиса, поставите већу вредност кашњења"
  },
  "reverse_translate_select_placeholder": {
    "message": "Језик за обрнути превод"
  },
  "reverse_translate_add_action": {
    "message": "Додај језик за обрнути превод: { $lang } -> ? (применљиво само кад је 'Откривање језика' укључено)"
  },
  "reverse_translate_delete_action": {
    "message": "Обриши језик за обрнути превод"
  },
  "custom_font_select": {
    "message": "Изабери прилагођени фонт"
  },
  "popup_play_icon_title": {
    "message": "Преслушај"
  },
  "popup_copy_translation_title": {
    "message": "Копирај превод"
  },
  "popup_next_vendor_icon_title": {
    "message": "Преведи помоћу: { $translator }"
  },
  "popup_demo_translation": {
    "message": "Преведени текст"
  },
  "popup_demo_dictionary_noun": {
    "message": "именица"
  },
  "popup_demo_dictionary_values": {
    "message": "Реч 1, реч 2, итд."
  },
  "sub_header_background": {
    "message": "Позадина"
  },
  "sub_header_box_shadow": {
    "message": "Сенка"
  },
  "sub_header_text": {
    "message": "Текст"
  },
  "sub_header_border": {
    "message": "Ивица"
  },
  "sub_header_box_size": {
    "message": "Величина оквира"
  },
  "background_color": {
    "message": "Боја"
  },
  "background_linear_gradient": {
    "message": "Линеарно"
  },
  "box_shadow_color": {
    "message": "Боја"
  },
  "box_shadow_inner": {
    "message": "Унутра"
  },
  "text_size": {
    "message": "Величина"
  },
  "text_font_family": {
    "message": "Фонт"
  },
  "text_color": {
    "message": "Боја"
  },
  "text_shadow": {
    "message": "Сенка"
  },
  "text_shadow_size": {
    "message": "Замагљивање"
  },
  "text_shadow_offset_x": {
    "message": "Хоризонтално одступање"
  },
  "text_shadow_offset_y": {
    "message": "Вертикално одступање"
  },
  "text_shadow_color": {
    "message": "Боја"
  },
  "border_width": {
    "message": "Ширина"
  },
  "border_style": {
    "message": "Стил"
  },
  "border_color": {
    "message": "Боја"
  },
  "border_radius": {
    "message": "Полупречник"
  },
  "box_size_min_width": {
    "message": "Минимална ширина"
  },
  "box_size_min_height": {
    "message": "Минимална висина"
  },
  "box_size_max_width": {
    "message": "Максимална ширина"
  },
  "box_size_max_height": {
    "message": "Максимална висина"
  },
  "reset_to_default_button_text": {
    "message": "Врати на подразумевано"
  },
  "text_field_placeholder": {
    "message": "Започните куцање да бисте добили превод"
  },
  "translated_with": {
    "message": "Преведено помоћу: { $translator } ({ $lang })"
  },
  "translated_from": {
    "message": "Преведено са: { $lang }"
  },
  "translate_also_from": {
    "message": "Преведи и са"
  },
  "spell_correction": {
    "message": "Да ли сте мислили: { $suggestion }?"
  },
  "text_input_translation_hint": {
    "message": "{ $hotkey } за тренутни превод, кашњење: { $timeout }ms"
  },
  "history_enabled_flag": {
    "message": "Омогућено"
  },
  "history_settings_save_words_only": {
    "message": "Сачувај само речи из речника"
  },
  "history_search_input_placeholder": {
    "message": "Претражи у историји"
  },
  "history_clear_period_hour": {
    "message": "Протекли сат"
  },
  "history_clear_period_day": {
    "message": "Протекли дан"
  },
  "history_clear_period_month": {
    "message": "Протекли месец"
  },
  "history_clear_period_year": {
    "message": "Протекла година"
  },
  "history_clear_period_all": {
    "message": "Све"
  },
  "history_button_clear": {
    "message": "Обриши историју"
  },
  "history_button_show_more": {
    "message": "Прикажи више"
  },
  "history_export_entries": {
    "message": "Export-уј: { $format }"
  },
  "history_import_entries": {
    "message": "Import-уј: { $format }"
  },
  "history_page_size": {
    "message": "Величина странице"
  },
  "history_icon_tooltip_search": {
    "message": "Претрага"
  },
  "history_icon_tooltip_imp_exp": {
    "message": "Import / Export"
  },
  "history_icon_tooltip_settings": {
    "message": "Подешавања"
  },
  "history_show_favorites_only": {
    "message": "Прикажи само омиљено"
  },
  "history_mark_as_favorite": {
    "message": "Обележи као омиљено"
  },
  "history_unmark_as_favorite": {
    "message": "Уклони из омиљеног"
  },
  "history_import_success": {
    "message": "Успешно увезених ставки историје: { $itemsCount }"
  },
  "history_import_file_error": {
    "message": "Грешка у читању датотеке '{ $fileName }': { $errorInfo }"
  },
  "context_menu_translate_full_page": {
    "message": "Преведи на { $lang }"
  },
  "context_menu_translate_selection": {
    "message": "Преведи { $selection } помоћу: { $translator }"
  },
  "share_with_friends": {
    "message": "Ако вам се свиђа апликација, поделите је са пријатељима:"
  },
  "translation_data_failed": {
    "message": "Учитавање података није успело"
  },
  "rate_app_info1": {
    "message": "Уживате у коришћењу апликације? Оцените нас са 5 звездица!"
  },
  "rate_app_info2": {
    "message": "То ће помоћи другим корисницима да пронађу проширење у веб продавници."
  },
  "rate_app_button": {
    "message": "Оцените у веб продавници"
  },
  "rate_app_button_later": {
    "message": "Подсети ме касније"
  },
  "target_lang_placeholder": {
    "message": "Циљани језици"
  },
  "source_lang_placeholder": {
    "message": "Изворни језици"
  },
  "favorites_lang_title": {
    "message": "Омиљено"
  },
<<<<<<< HEAD
  "favorites_info_tooltip": {
    "message": "Да бисте мењали омиљене језике (листа на врху), користите { $hotkey } + клик"
  },
=======
>>>>>>> a1b54b2a
  "donate_title": {
    "message": "Подршка девелопера"
  },
  "donate_description": {
    "message": "Ако вам се свиђа апликација, можете донирати девелоперима. Хвала!"
  },
  "service_unavailable": {
    "message": "Сервис није доступан. Пробајте поново за 5-25 минута. Ако се то често дешава, повећајте вредност кашњења превода у подешавањима."
  },
  "service_confirm_not_a_robot": {
    "message": "Можете отићи на { $link } и потврдити да нисте робот."
  },
  "privacy_policy_title_updated": {
    "message": "Политика приватности је ажурирана"
  },
  "privacy_policy_accept_terms": {
    "message": "Прихватите одредбе и услове"
  },
  "mellowtel_greetings": {
    "message": "Поздрав, пријатељу 👋"
  },
  "mellowtel_text1": {
    "message": "Као што вероватно знате, ово проширење је бесплатно и доступно свима... али да би наставили, потребно је да урадите пар ствари!"
  },
  "mellowtel_text2": {
    "message": "Нова верзија укључује open-source { $link } библиотеку. Ова библиотека вам омогућава да поделите некоришћени интернет са поузданим AI лабораторијама и startup-има који га користе да тренирају своје моделе."
  },
  "mellowtel_usage_title": {
    "message": "Mellowtel користимо за:"
  },
  "mellowtel_usage1": {
    "message": "Праћење прекида рада сервиса"
  },
  "mellowtel_usage2": {
    "message": "Мерење квалитета рада сервиса"
  },
  "mellowtel_usage3": {
    "message": "Као девелопер овог проширења, добијамо мали део прихода"
  },
  "mellowtel_accept_all_info1": {
    "message": "Ако изаберете 'Прихвати све', користићемо Mellowtel API да: Дозволимо поузданим партнерима да приступе ресурсима на интернету рутирањем дела њиховог саобраћаја кроз ваш чвор на мрежи."
  },
  "mellowtel_accept_all_info2": {
    "message": "Mellowtel дели само ваш пропусни опсег. Сигурност и приватност су 100% гарантовани и сама библиотека је open source како би сви могли да је виде."
  },
  "mellowtel_regulation1": {
    "message": "Не прикупља, не дели, нити продаје приватне информације (чак ни анонимне податке)."
  },
  "mellowtel_regulation2": {
    "message": "Такође је високо регулисано: Mellowtel комуницира са регулаторима Chrome веб продавнице да би гарантовао сигурно искуство."
  },
  "mellowtel_regulation3": {
    "message": "Такође пружа и CWS регулаторе са алатима за надгледање и примену усклађености."
  },
  "mellowtel_button_decline": {
    "message": "Одбиј опционо"
  },
  "mellowtel_button_accept": {
    "message": "Прихвати све"
  },
  "mellowtel_dialog_footer": {
    "message": "Хвала што сте издвојили време да прочитате, тимови { $devs }."
  },
  "error_403_auth_failed": {
    "message": "Ауторизација није успела. Унеси валидан API кључ за аутентификацију у подешавањима"
  },
  "ai_choose_model": {
    "message": "Изабери AI модел"
  },
  "ai_choose_model_cost_effective": {
    "message": "Најисплативије"
  },
  "ai_choose_model_recommended": {
    "message": "Препоручени модел"
  },
  "pdf_use_custom_viewer": {
    "message": "Подршка за преводе у PDF фајловима"
  },
  "pdf_use_custom_viewer_info": {
    "message": "Ова опција ће прегазити подразумевани PDF прегледач"
  }
}<|MERGE_RESOLUTION|>--- conflicted
+++ resolved
@@ -368,12 +368,6 @@
   "favorites_lang_title": {
     "message": "Омиљено"
   },
-<<<<<<< HEAD
-  "favorites_info_tooltip": {
-    "message": "Да бисте мењали омиљене језике (листа на врху), користите { $hotkey } + клик"
-  },
-=======
->>>>>>> a1b54b2a
   "donate_title": {
     "message": "Подршка девелопера"
   },
