--- conflicted
+++ resolved
@@ -368,12 +368,6 @@
   "favorites_lang_title": {
     "message": "Yêu thích"
   },
-<<<<<<< HEAD
-  "favorites_info_tooltip": {
-    "message": "Để đánh dấu/hủy đánh dấu ngôn ngữ là yêu thích (danh sách được hiển thị ở trên cùng), hãy sử dụng { $hotkey } + nhấp chuột"
-  },
-=======
->>>>>>> a1b54b2a
   "donate_title": {
     "message": "Hỗ trợ nhà phát triển"
   },
