{
  "name": "XTranslate",
  "description": "__MSG_short_description__",
<<<<<<< HEAD
  "version": "5.3.2",
=======
  "version": "5.4.0",
>>>>>>> 7b3d505b
  "manifest_version": 3,
  "default_locale": "en",
  "homepage_url": "https://xtranslate.dev/",
  "icons": {
    "16": "assets/icons/16.png",
    "48": "assets/icons/48.png",
    "128": "assets/icons/128.png"
  },
  "options_ui": {
    "page": "options.html",
    "open_in_tab": true
  },
  "action": {
    "default_popup": "options.html?page=translate",
    "default_icon": {
      "19": "assets/icons/48.png",
      "38": "assets/icons/48.png"
    }
  },
  "commands": {
    "_execute_action": {
      "suggested_key": {
        "default": "Alt+X"
      }
    }
  },
  "background": {
    "service_worker": "background.js"
  },
  "content_scripts": [
    {
      "all_frames": false,
      "run_at": "document_idle",
      "js": ["content-script-entry.js"],
      "matches": [
        "<all_urls>",
        "https://*/*",
        "file://*/*"
      ]
    }
  ],
  "web_accessible_resources": [
    {
      "resources": ["*.*"],
      "matches": [
        "*://*/*",
        "file://*/*"
      ]
    }
  ],
  "content_security_policy": {
    "extension_pages": "script-src 'self'; object-src 'self'"
  },
  "host_permissions": [
    "*://*/*",
    "\u003Call_urls\u003E"
  ],
  "permissions": [
    "storage", "unlimitedStorage",
    "scripting",
    "contextMenus",
    "activeTab", "tabs",
    "declarativeNetRequest"
  ]
}<|MERGE_RESOLUTION|>--- conflicted
+++ resolved
@@ -1,11 +1,7 @@
 {
   "name": "XTranslate",
   "description": "__MSG_short_description__",
-<<<<<<< HEAD
-  "version": "5.3.2",
-=======
-  "version": "5.4.0",
->>>>>>> 7b3d505b
+  "version": "5.4.2",
   "manifest_version": 3,
   "default_locale": "en",
   "homepage_url": "https://xtranslate.dev/",
